# DESCRIPTION
#       Agilepy software
#
# NOTICE
#      Any information contained in this software
#      is property of the AGILE TEAM and is strictly
#      private and confidential.
#      Copyright (C) 2005-2020 AGILE Team.
#          Baroncelli Leonardo <leonardo.baroncelli@inaf.it>
#          Addis Antonio <antonio.addis@inaf.it>
#          Bulgarelli Andrea <andrea.bulgarelli@inaf.it>
#          Parmiggiani Nicolò <nicolo.parmiggiani@inaf.it>
#      All rights reserved.

#This program is free software: you can redistribute it and/or modify
#it under the terms of the GNU General Public License as published by
#the Free Software Foundation, either version 3 of the License, or
#(at your option) any later version.

#This program is distributed in the hope that it will be useful,
#but WITHOUT ANY WARRANTY; without even the implied warranty of
#MERCHANTABILITY or FITNESS FOR A PARTICULAR PURPOSE.  See the
#GNU General Public License for more details.

#You should have received a copy of the GNU General Public License
#along with this program.  If not, see <https://www.gnu.org/licenses/>.

import numpy as np
from pathlib import Path
from inspect import signature
from os.path import splitext
from os import listdir
from copy import deepcopy
from datetime import datetime

from functools import singledispatch
from xml.etree.ElementTree import parse, Element, SubElement, Comment, tostring
from xml.dom import minidom

from agilepy.core.Parameters import Parameters
from agilepy.core.source.Source import Source as SourceR
from agilepy.core.source.MultiAnalysis import MultiAnalysis

from agilepy.core.CustomExceptions import   SourceModelFormatNotSupported, \
                                            FileSourceParsingError, \
                                            SourceNotFound, \
                                            SourcesFileLoadingError, \
                                            SourcesAgileFormatParsingError, \
                                            SourceParamNotFoundError, \
                                            MultiOutputNotFoundError
from agilepy.utils.BooleanExpressionParser import BooleanParser
from agilepy.utils.Utils import Utils
from agilepy.utils.AstroUtils import AstroUtils

class SourcesLibrary:

    def __init__(self, agilepyConfig, agilepyLogger):
        self.logger = agilepyLogger
        self.config = agilepyConfig

        self.sources = []

        self.sourcesBKP = None

        self.outdirPath = Path(self.config.getConf("output","outdir")).joinpath("sources_library")

        self.outdirPath.mkdir(parents=True, exist_ok=True)

    def backupSL(self):
        self.sourcesBKP = deepcopy(self.sources)

    def restoreSL(self):
        self.sources = self.sourcesBKP

    def destroy(self):
        self.sources = []
        self.sourcesBKP = None
        self.outdirPath = None

    def searchCatalog(self, catalogName):
        catPath = Utils._expandEnvVar(f"$AGILE/catalogs/{catalogName}.xml")
        if not Path(catPath).exists():
            catPath = Utils._expandEnvVar(f"$AGILE/catalogs/{catalogName}.multi")
            if not Path(catPath).exists():
                self.logger.critical( f"The 2AGL catalog is not available. Please check the $AGILE environment variable.")
                raise FileNotFoundError(f"The 2AGL catalog is not available. Please check the $AGILE environment variable.")
        return catPath

    def loadSourcesFromCatalog(self, catalogName, rangeDist=(0, float("inf")), show=False):
        """
        Load sources from a catalog. For now it supports only the 2AGL catalog.
        TODO: support custom catalogs. In this scenario the user should provide 
        the emin_sources and emax_sources values as input args.
        """
        supportedCatalogs = ["2AGL"]
        
        if catalogName not in supportedCatalogs:
            self.logger.critical( f"The catalog {catalogName} is not supported. Supported catalogs: {supportedCatalogs}")
            raise FileNotFoundError(f"The catalog {catalogName} is not supported. Supported catalogs: {supportedCatalogs}")

        catPath = self.searchCatalog(catalogName)

        catEmin, catEmax = Parameters.getCatEminEmax(catalogName)
        uEmin = np.matrix(self.config.getOptionValue("energybins")).min()
        uEmax = np.matrix(self.config.getOptionValue("energybins")).max()
        scaleFlux = False
        if catEmin != uEmin or catEmax != uEmax:
            scaleFlux = True
<<<<<<< HEAD
            self.logger.info( f"The input energy range ({uEmin},{uEmax}) is different to the CAT2 energy range ({catEmin},{catEmax}). A scaling of the sources flux will be performed.")
=======
            self.logger.warning(self, f"The input energy range ({uEmin},{uEmax}) is different to the CAT2 energy range ({catEmin},{catEmax}). A scaling of the sources flux will be performed.")
>>>>>>> 346c846d

        return self.loadSourcesFromFile(catPath, rangeDist, scaleFlux=scaleFlux, catEmin=catEmin, catEmax=catEmax, show=show)

    def loadSourcesFromFile(self, filePath, rangeDist=(0, float("inf")), scaleFlux=False, catEmin=None, catEmax=None, show=False):

        filePath = Utils._expandEnvVar(filePath)

        _, fileExtension = splitext(filePath)

        supportFormats = [".txt", ".xml", ".multi"]

        if fileExtension not in supportFormats:

            raise SourceModelFormatNotSupported("Format of {} not supported. Supported formats: {}".format(filePath, ' '.join(supportFormats)))

        if fileExtension == ".xml":
            newSources = self._loadFromSourcesXml(filePath)

        elif fileExtension == ".txt" or fileExtension == ".multi":
            newSources = self._loadFromSourcesTxt(filePath)

        if newSources is None:
            self.logger.critical( "Errors during %s parsing (%s)", filePath, fileExtension)
            raise SourcesFileLoadingError("Errors during {} parsing ({})".format(filePath, fileExtension))

        mapCenterL = float(self.config.getOptionValue("glon"))
        mapCenterB = float(self.config.getOptionValue("glat"))

        for newSource in newSources: newSource.setDistanceFromMapCenter(mapCenterL, mapCenterB)

        filteredSources = [source for source in self._filterByDistance(newSources, rangeDist)]

        filteredSources = [source for source in self._discardIfAlreadyExist(filteredSources)]

        uEmin = np.matrix(self.config.getOptionValue("energybins")).min()
        uEmax = np.matrix(self.config.getOptionValue("energybins")).max()

        if scaleFlux:
            if catEmax is None or catEmin is None:
                raise ValueError("catEmax and catEmin must be provided if scaleFlux is True.")
            scaledSources = []
            for source in filteredSources:
                scaledSources.append(self._scaleSourcesFlux(source, uEmin, uEmax, catEmin, catEmax))
            filteredSources = scaledSources


        if show:
            for s in filteredSources:
                print(f"{s}")

        for source in filteredSources:

            self.sources.append(source)

        self.logger.info( f"Loaded {len(filteredSources)} sources. Total sources: {len(self.sources)}")

        return filteredSources

    def convertCatalogToXml(self, catalogFilepath):

        catalogFilepath = Utils._expandEnvVar(catalogFilepath)

        filename, fileExtension = splitext(catalogFilepath)

        supportedFormats = [".multi", ".txt"]
        if fileExtension not in supportedFormats:
            raise SourceModelFormatNotSupported("Format of {} not supported. Supported formats: {}".format(catalogFilepath, ' '.join(supportedFormats)))

        newSources = self._loadFromSourcesTxt(catalogFilepath)

        return self.writeToFile(filename, fileformat="xml", sources=newSources)

    def writeToFile(self, outfileNamePrefix, fileformat="txt", sources=None, position="ellipse"):

        if fileformat not in ["txt", "xml", "reg"]:
            raise SourceModelFormatNotSupported("Format {} not supported. Supported formats: txt, xml, reg".format(format))

        outputFilePath = self.outdirPath.joinpath(outfileNamePrefix)

        if sources is None:
            sources = self.sources

        if len(sources) == 0:
            self.logger.info("No sources have been loaded yet. No file has been produced.")
            return ""

        if fileformat == "txt":
            sourceLibraryToWrite = self._convertToAgileFormat(sources, position=position)
            outputFilePath = outputFilePath.with_suffix('.txt')

        elif fileformat == "xml":
            sourceLibraryToWrite = self._convertToXmlFormat(sources)
            outputFilePath = outputFilePath.with_suffix('.xml')

        elif fileformat == "reg":
            sourceLibraryToWrite = self._convertToRegFormat(sources)
            outputFilePath = outputFilePath.with_suffix('.reg')

        with open(outputFilePath, "w") as sourceLibraryFile:

            sourceLibraryFile.write(sourceLibraryToWrite)

        self.logger.info("File %s has been produced", outputFilePath)

        return str(outputFilePath)

    def getSources(self):
        """
        This method ... blabla...
        """
        return self.sources

    def getSourcesNames(self):
        """
        This methods ... blabla ...
        """
        return [s.name for s in self.sources]

    def selectSources(self, selection, show=False):

        userSelectionParamsNames = SourcesLibrary._extractSelectionParams(selection)

        selected = []

        for source in self.sources:

            if self._selectSource(selection, source, userSelectionParamsNames):

                selected.append(source)

        if show:
            for s in selected:
                print(f"{s}")

        return selected

    def fixSource(self, source):
        """
        Set to False all freeable params of a source
        """
        affected = False

        freeableParams = source.getFreeableParams()

        for paramName in freeableParams:

            if source.setFreeAttributeValueOf(paramName, False):
                affected = True

        return affected

    def freeSources(self, selection, parameterName, free, show=False):
        """
        Returns the list of sources affected by the update.
        """
        sources = self.selectSources(selection, show=False)

        if len(sources) == 0:
            self.logger.warning(self, "No sources have been selected.")
            return []

        affected = []

        for s in sources:

            if s.setFreeAttributeValueOf(parameterName, free):

                affected.append(s)

                if show:
                    print(f"{s}")
                    # self.logger.info( f"{s}")

        return affected

    def deleteSources(self, selection, show = False):
        """
        This method ... blabla ...

        returns: the list of the deleted sources
        """
        deletedSources = self.selectSources(selection, show=False)

        self.sources = [s for s in self.getSources() if s not in deletedSources]

        if show:
            for s in deletedSources:
                print(f"{s}")
                # self.logger.info( f"{s}")

        self.logger.info( "Deleted %d sources.", len(deletedSources))
        return deletedSources

    def parseSourceFile(self, sourceFilePath):
        """
        Static method

        returns: a MultiAnalysis object
        """
        self.logger.debug(f"Parsing output file of AG_multi: {sourceFilePath}")

        with open(sourceFilePath, 'r') as sf:
            lines = sf.readlines()

        body = [line for line in lines if line[0] != "!"]

        if len(body) != 17:
            raise FileSourceParsingError("The number of body lines of the %s source file is not 17."%(sourceFilePath))

        allValues = []

        for lin_num,line in enumerate(body):

            values = line.split(" ")

            values = [v.strip() for v in values if v!='']

            if lin_num == 0:
                values = [v for v in values if v!='[' and v!=']' and v!=',']

            elif lin_num == 5:
                fluxperchannel = values[-1].split(",")
                values = values[:-1]
                values = [*values, fluxperchannel]

            elif lin_num == 8:
                galcoeffs  = line.split(" ")[0].split(",")
                galcoeffserr = [g.strip() for g in line.split(" ")[1].split(",")]
                values = [galcoeffs, galcoeffserr]

            elif lin_num == 9:
                galzerocoeffs  = line.split(" ")[0].split(",")
                galzerocoeffserr = [g.strip() for g in line.split(" ")[1].split(",")]
                values = [galzerocoeffs, galzerocoeffserr]

            elif lin_num == 10:
                isocoeffs  = line.split(" ")[0].split(",")
                isocoeffserr = [g.strip() for g in line.split(" ")[1].split(",")]
                values = [isocoeffs, isocoeffserr]

            elif lin_num == 11:
                isozerocoeffs  = line.split(" ")[0].split(",")
                isozerocoeffserr = [g.strip() for g in line.split(" ")[1].split(",")]
                values = [isozerocoeffs, isozerocoeffserr]

            elif lin_num == 13:
                energybins = line.split(" ")[0].split(",")
                emins = [e.split("..")[0] for e in energybins]
                emaxs = [e.split("..")[1] for e in energybins]
                fovbinnumbers = line.split(" ")[1].split(",")
                fovmin = [e.split("..")[0] for e in fovbinnumbers]
                fovmax = [e.split("..")[1] for e in fovbinnumbers]
                values = [emins, emaxs, fovmin, fovmax, *values[-5:]]


            values = [v for v in values if v!='']

            # print("LINE %d ELEMENTS %d"%(lin_num, len(values)))
            allValues += values

        if len(allValues) != 128:
            self.logger.critical(f"The values extracted from {sourceFilePath} file are lesser then 128")
            raise FileSourceParsingError("The values extracted from {} file are lesser then 128".format(sourceFilePath))

        multiAnalysisResult = MultiAnalysis()

        multiAnalysisResult.setParameter("multiDate", {"value": datetime.now()})

        multiAnalysisResult.setParameter("multiName", {"value": allValues[0]})

        multiAnalysisResult.setParameter("multiFix", {"value": allValues[1]})
        multiAnalysisResult.setParameter("multiindex", {"value": allValues[2]})
        multiAnalysisResult.setParameter("multiULConfidenceLevel", {"value": allValues[3]})
        multiAnalysisResult.setParameter("multiSrcLocConfLevel", {"value": allValues[4]})

        multiAnalysisResult.setParameter("multiStartL", {"value": allValues[5]})
        multiAnalysisResult.setParameter("multiStartB", {"value": allValues[6]})

        multiAnalysisResult.setParameter("multiStartFlux", {"value": allValues[7]})
        multiAnalysisResult.setParameter("multiTypefun", {"value": allValues[12]})
        multiAnalysisResult.setParameter("multipar2", {"value": allValues[13]})
        multiAnalysisResult.setParameter("multipar3", {"value": allValues[14]})
        multiAnalysisResult.setParameter("multiGalmode2", {"value": allValues[15]})
        multiAnalysisResult.setParameter("multiGalmode2fit", {"value": allValues[16]})
        multiAnalysisResult.setParameter("multiIsomode2", {"value": allValues[17]})
        multiAnalysisResult.setParameter("multiIsomode2fit", {"value": allValues[18]})
        multiAnalysisResult.setParameter("multiEdpcor", {"value": allValues[19]})
        multiAnalysisResult.setParameter("multiFluxcor", {"value": allValues[20]})
        multiAnalysisResult.setParameter("multiIntegratorType", {"value": allValues[21]})
        multiAnalysisResult.setParameter("multiExpratioEval", {"value": allValues[22]})
        multiAnalysisResult.setParameter("multiExpratioMinthr", {"value": allValues[23]})
        multiAnalysisResult.setParameter("multiExpratioMaxthr", {"value": allValues[24]})
        multiAnalysisResult.setParameter("multiExpratioSize", {"value": allValues[25]})
    

        multiAnalysisResult.setParameter("multiSqrtTS", {"value": allValues[37]})

        multiAnalysisResult.setParameter("multiFlux", {"value": allValues[53]})
        multiAnalysisResult.setParameter("multiFluxErr", {"value": allValues[54]})
        multiAnalysisResult.setParameter("multiFluxPosErr", {"value": allValues[55]})
        multiAnalysisResult.setParameter("multiFluxNegErr", {"value": allValues[56]})

        multiAnalysisResult.setParameter("multiUL", {"value": allValues[57]})

        multiAnalysisResult.setParameter("multiExp", {"value": allValues[59]})


        multiAnalysisResult.setParameter("multiErgLog", {"value": allValues[64]})
        multiAnalysisResult.setParameter("multiErgLogErr", {"value": allValues[65]})
        multiAnalysisResult.setParameter("multiErgLogUL", {"value": allValues[66]})

        multiAnalysisResult.setParameter("multiLPeak", {"value": allValues[38]})
        multiAnalysisResult.setParameter("multiBPeak", {"value": allValues[39]})
        multiAnalysisResult.setParameter("multiDistFromStartPositionPeak", {"value": allValues[40]})

        multiAnalysisResult.setParameter("multiL", {"value": allValues[41]})
        multiAnalysisResult.setParameter("multiB", {"value": allValues[42]})
        multiAnalysisResult.setParameter("multiDistFromStartPosition", {"value": allValues[43]})
        multiAnalysisResult.setParameter("multir", {"value": allValues[44]})
        multiAnalysisResult.setParameter("multia", {"value": allValues[45]})
        multiAnalysisResult.setParameter("multib", {"value": allValues[46]})
        multiAnalysisResult.setParameter("multiphi", {"value": allValues[47]})

        multiAnalysisResult.setParameter("multiCounts", {"value": allValues[48]})
        multiAnalysisResult.setParameter("multiCountsErr", {"value": allValues[49]})


        multiAnalysisResult.setParameter("multiIndex", {"value": allValues[69]})
        multiAnalysisResult.setParameter("multiIndexErr", {"value": allValues[70]})
        
        multiAnalysisResult.setParameter("multiPar2", {"value": allValues[71]})
        multiAnalysisResult.setParameter("multiPar2Err", {"value": allValues[72]})

        multiAnalysisResult.setParameter("multiPar3", {"value": allValues[73]})
        multiAnalysisResult.setParameter("multiPar3Err", {"value": allValues[74]})

        multiAnalysisResult.setParameter("multiFitCts", {"value": allValues[75]})
        multiAnalysisResult.setParameter("multiFitFitstatus0", {"value": allValues[76]})
        multiAnalysisResult.setParameter("multiFitFcn0", {"value":  allValues[77]})
        multiAnalysisResult.setParameter("multiFitEdm0", {"value": allValues[78]})
        multiAnalysisResult.setParameter("multiFitNvpar0", {"value": allValues[79]})
        multiAnalysisResult.setParameter("multiFitNparx0", {"value": allValues[80]})
        multiAnalysisResult.setParameter("multiFitIter0", {"value": allValues[81]})
        multiAnalysisResult.setParameter("multiFitFitstatus1", {"value": allValues[82]})
        multiAnalysisResult.setParameter("multiFitFcn1", {"value": allValues[83]})
        multiAnalysisResult.setParameter("multiFitEdm1", {"value": allValues[84]})
        multiAnalysisResult.setParameter("multiFitNvpar1", {"value": allValues[85]})
        multiAnalysisResult.setParameter("multiFitNparx1", {"value": allValues[86]})
        multiAnalysisResult.setParameter("multiFitIter1", {"value": allValues[87]})
        multiAnalysisResult.setParameter("multiFitLikelihood1", {"value": allValues[88]})

        multiAnalysisResult.setParameter("multiGalCoeff", {"value": [eval(val) for val in allValues[89]]})
        multiAnalysisResult.setParameter("multiGalErr", {"value": [eval(val) for val in allValues[90]]})
        multiAnalysisResult.setParameter("multiIsoCoeff", {"value": [eval(val) for val in allValues[93]]})
        multiAnalysisResult.setParameter("multiIsoErr", {"value": [eval(val) for val in allValues[94]]})

        multiAnalysisResult.setParameter("startDataTT", {"value": allValues[99]})
        multiAnalysisResult.setParameter("endDataTT", {"value": allValues[100]})


        multiAnalysisResult.setParameter("multiEmin", {"value": allValues[103]})
        multiAnalysisResult.setParameter("multiEmax", {"value": allValues[104]})
        multiAnalysisResult.setParameter("multifovmin", {"value": allValues[105]})
        multiAnalysisResult.setParameter("multifovmax", {"value": allValues[106]})
        multiAnalysisResult.setParameter("multialbedo", {"value": allValues[107]})
        multiAnalysisResult.setParameter("multibinsize", {"value": allValues[108]})
        multiAnalysisResult.setParameter("multiexpstep", {"value": allValues[109]})
        multiAnalysisResult.setParameter("multiphasecode", {"value": allValues[110]})

        multiAnalysisResult.setParameter("multiExpRatio", {"value": allValues[111]})

        return multiAnalysisResult

    def updateSourceWithMLEResults(self, multiAnalysisResult):
        
        sourceName = multiAnalysisResult.get("multiName")["value"]

        sources = self.selectSources(lambda name : name == sourceName, show=False)

        if len(sources) == 0:
            raise SourceNotFound(f"Source '{sourceName}' has not been found in the sources library")
        
        if len(sources) > 1:
            self.logger.warning(self, f"Found more than one source:{sources}")

        mapCenterL = float(self.config.getOptionValue("glon"))
        mapCenterB = float(self.config.getOptionValue("glat"))

        sources.pop().updateMultiAnalysis(multiAnalysisResult, mapCenterL, mapCenterB)

    def updateSourcePosition(self, sourceName, glon, glat):
        
        sources = self.selectSources(lambda name : name == sourceName, show=False)

        if len(sources) == 0:
            raise SourceNotFound(f"Source '{sourceName}' has not been found in the sources library")
        
        if len(sources) > 1:
            self.logger.warning(self, f"Found more than one source:{sources}")

        source = sources.pop()

        if glat < -90 or glat > 90:
            raise ValueError(f"glat={glat}")
        
        if glon < 0 or glon > 360:
            raise ValueError(f"glon={glon}")

        source.set("pos", {"value": (glon, glat)})

        mapCenterL = float(self.config.getOptionValue("glon"))
        mapCenterB = float(self.config.getOptionValue("glat"))
        source.setDistanceFromMapCenter(mapCenterL, mapCenterB)

    def doesSourceAlreadyExist(self, sourceName):
        for source in self.sources:
            if sourceName == source.name:
                return True
        return False

    def addSource(self, sourceName, sourceObject):

        if not sourceName:
            self.logger.critical(f"sourceName='{sourceName}' cannot be None or empty.")
            raise SourceParamNotFoundError(f"sourceName='{sourceName}' cannot be None or empty.")

        if self.doesSourceAlreadyExist(sourceName):
                self.logger.warning(self,"The source %s already exists. The 'sourceObject' will not be added to the SourcesLibrary.", sourceName)
                return None

        return SourcesLibrary._addSource(sourceObject, sourceName, self)

    @singledispatch
    def _addSource(sourceObject, sourceName, self):
        raise NotImplementedError('Unsupported type: {}'.format(type(sourceObject)))

    @_addSource.register(SourceR)
    def _(sourceObject, sourceName, self):

        self.logger.debug( "Loading source from a Source object..")

        self.sources.append(sourceObject)

        return sourceObject

    @_addSource.register(dict)
    def _(sourceDict, sourceName, self):

        self.logger.debug( "Loading source from a dictionary..")

        newSource = SourceR.fromDictionary(sourceName, sourceDict)

        mapCenterL = float(self.config.getOptionValue("glon"))
        mapCenterB = float(self.config.getOptionValue("glat"))
        newSource.setDistanceFromMapCenter(mapCenterL, mapCenterB)

        self.sources.append(newSource)

        return newSource



    @singledispatch
    def _extractSelectionParams(selection):
        raise NotImplementedError('Unsupported type: {}'.format(type(selection)))

    @_extractSelectionParams.register(str)
    def _(selectionString):
        bp = BooleanParser(selectionString)
        return bp.getVARTokens()

    @_extractSelectionParams.register(object)
    def _(selectionLambda):
        return list(signature(selectionLambda).parameters)

    def _selectSource(self, selection, source, userSelectionParams):
        
        selectionParamsValues = []
        
        for paramName in userSelectionParams:
            paramValue = source.getSelectionValue(paramName)
            if paramValue is not None:
                selectionParamsValues.append(paramValue)
            else:
                self.logger.warning(self, f"The selection parameter '{paramName}' cannot be used for source '{source.name}' since mle() has not been called yet! Skipping source..")
                return None

        self.logger.debug( f"userSelectionParams: {userSelectionParams} selectionParamsValues: {selectionParamsValues}")

        return SourcesLibrary.__selectSource(selection, source, userSelectionParams, selectionParamsValues)

    @singledispatch
    def __selectSource(selection, source, userSelectionParamsMapping, selectionParamsValues):
        raise NotImplementedError('Unsupported type: {}'.format(type(selection)))

    @__selectSource.register(str)
    def _(selectionStr, source, userSelectionParamsMapping, selectionParamsValues):
        bp = BooleanParser(selectionStr)
        variable_dict = dict(zip(userSelectionParamsMapping, selectionParamsValues))
        return bp.evaluate(variable_dict)

    @__selectSource.register(object)
    def _(selectionLambda, source, userSelectionParamsMapping, selectionParamsValues):
        return selectionLambda(*selectionParamsValues)

    def _loadFromSourcesXml(self, xmlFilePath):

        self.logger.debug( f"Parsing {xmlFilePath} ...")

        xmlRoot = parse(xmlFilePath).getroot()

        sources = []

        for sourceRoot in xmlRoot:

            source = SourceR.parseSourceXMLFormat(sourceRoot)

            sources.append(source)

        return sources


    def _loadFromSourcesTxt(self, txtFilePath):

        sources = []

        with open(txtFilePath, "r") as txtFile:

            for line in txtFile:

                if line == "\n":
                    continue

                source = SourceR.parseSourceTXTFormat(line)

                sources.append(source)

        return sources


    def _getConf(self, key=None):
        if not key:
            return self.sources
        else: return self.sources[key]

    @staticmethod
    def _fail(msg):
        raise FileSourceParsingError("File source parsing failed: {}".format(msg))

    def _convertToAgileFormat(self, sources, position="ellipse"):

        sourceStr = ""

        for source in sources:

            # get flux value
            if source.get("multiDate")["value"]:
                flux = source.get("multiFlux")["value"]
            else:
                flux = source.get("flux")["value"]

            sourceStr += str(flux)+" "

            # set l and b according to card #335
            #

            """
            Multi parameter mapping
            "flux" : "multiFlux",
            "index" : "multiIndex",
            "index1" : "multiIndex",
            "cutoffEnergy" : "multiPar2",
            "pivotEnergy" : "multiPar2",
            "index2" : "multiPar3",
            "curvature" : "multiPar3",
            """
            
            multiL = source.get("multiL")["value"] 
            multiB = source.get("multiB")["value"] 
            multiLPeak = source.get("multiLPeak")["value"]
            multiBPeak = source.get("multiBPeak")["value"]
            index = source.get("multiIndex")["value"]
            pos = source.get("pos")["value"]
            startL = pos[0]
            startB = pos[1]

            glon = multiL
            glat = multiB

            self.logger.info( f"the parameters are multiL={multiL}, multiB={multiB}, multiLPeak={multiLPeak}, multiBPeak={multiBPeak}, startL={startL}, startB={startB} ")

            if glon == -1 or glat == -1 or position == "peak" or glon == None or glat == None:
                glon = multiLPeak
                glat = multiBPeak
                self.logger.info( f"ellipse values not available, I got peak values")
            
            if glon == -1 or glat == -1 or position == "initial" or glon == None or glat == None:
                glon = startL
                glat = startB
                self.logger.info( f"ellipse and peak values not available, I got initial values")
           
            sourceStr += str(glon) + " "
            sourceStr += str(glat) + " "
            
            if index is not None:
                sourceStr += str(index) + " "
            else:
                sourceStr += str(source.spectrum.getSpectralIndex()) + " "

            sourceStr += SourcesLibrary._computeFixFlag(source, source.spectrum.getType())+" "

            sourceStr += "2 "

            sourceStr += source.name + " "

            sourceStr += str(source.get("locationLimit")["value"]) + " "

            if source.spectrum.getType() == "PowerLaw":
                sourceStr += "0 0 0 "

            elif source.spectrum.getType() == "PLExpCutoff":
                cutoffenergy = source.get("multiPar2")["value"] 
                if cutoffenergy is None:
                    cutoffenergy = source.get("cutoffEnergy")["value"]
                sourceStr += "1 "+str(cutoffenergy)+" 0 "

            elif source.spectrum.getType() == "PLSuperExpCutoff":
                
                cutoffenergy = source.get("multiPar2")["value"] 
                if cutoffenergy is None:
                    cutoffenergy = source.get("cutoffEnergy")["value"]
                
                index2 = source.get("multiPar3")["value"]
                if index2 is None:
                    index2 = source.get("index2")["value"]
                
                sourceStr += "2 "+str(cutoffenergy)+" "+str(index2)+" "

            elif source.spectrum.getType() == "LogParabola":
                
                pivotenergy = source.get("multiPar2")["value"] 
                if pivotenergy is None:
                    pivotenergy = source.get("pivotEnergy")["value"]

                curvature = source.get("multiPar3")["value"] 
                if curvature is None:
                    curvature = source.get("curvature")["value"]
                sourceStr += "3 "+str(pivotenergy)+" "+str(curvature)+" "

            else:
                raise ValueError("Spectrum type not supported!")

            # Adding index limit min and max values
            if source.spectrum.getType() == "PLSuperExpCutoff":
                sourceStr += str(source.get("index1")["min"]) + " " + \
                             str(source.get("index1")["max"]) + " "
            else:
                sourceStr += str(source.get("index")["min"]) + " " + \
                             str(source.get("index")["max"]) + " "

            # Adding par2 and par3 limit min and max values
            if source.spectrum.getType() == "PowerLaw":
                sourceStr += "20 10000 0 100"

            elif source.spectrum.getType() == "PLExpCutoff":
                sourceStr += str(source.get("cutoffEnergy")["min"]) +" " \
                           + str(source.get("cutoffEnergy")["max"]) +" "\
                           + " 0 100"

            elif source.spectrum.getType() == "PLSuperExpCutoff":
                sourceStr += str(source.get("cutoffEnergy")["min"]) +" "\
                           + str(source.get("cutoffEnergy")["max"]) +" "\
                           + str(source.get("index2")["min"]) +" "\
                           + str(source.get("index2")["max"])

            else:
                sourceStr += str(source.get("pivotEnergy")["min"]) +" "\
                           + str(source.get("pivotEnergy")["max"]) +" "\
                           + str(source.get("curvature")["min"]) +" "\
                           + str(source.get("curvature")["max"])


            sourceStr += "\n"

        return sourceStr

    def _convertToXmlFormat(self, sources):
        """
        https://pymotw.com/2/xml/etree/ElementTree/create.html
        """
        root = Element('source_library', title="source library")

        for source in sources:

            source_tag = SubElement(root, "source", {"name": source.name, "type": "PointSource"})

            spectrum_tag = Element("spectrum", {"type": source.spectrum.getType()})

            for parameterDict in source.spectrum.getAttributes():
                parameterDict.pop("err", None)
                parameterDict.pop("datatype", None)
                parameterDict.pop("um", None)
                for key,val in parameterDict.items():
                    parameterDict[key] = str(val)
                param_tag = Element("parameter", parameterDict)
                spectrum_tag.append(param_tag)

            source_tag.append(spectrum_tag)

            spatial_model_tag = Element("spatialModel", { "type": source.spatialModel.getType(), \
                                                          "location_limit": str(source.get("locationLimit")["value"]) })

            posParam = source.get("pos")
            posParam.pop("datatype", None)
            posParam.pop("um", None)
            for key,val in posParam.items():
                    posParam[key] = str(val)

            param_tag = Element("parameter", posParam)
            spatial_model_tag.append(param_tag)

            source_tag.append(spatial_model_tag)


        rough_string = tostring(root, 'utf-8')

        reparsed = minidom.parseString(rough_string)

        return reparsed.toprettyxml(indent="  ")


    def _convertToRegFormat(self, sources):
        sourceStr = "galactic\n"

        for source in sources:

            if source.get("multiDate")["value"] is None:
                self.logger.warning(self, f"Multi attribute is None for {source.name}, skipping source..")
                continue

            L = source.get("multiL")["value"] 
            B = source.get("multiB")["value"] 
            a = source.get("multia")["value"] 
            b = source.get("multib")["value"] 
            phi = source.get("multiphi")["value"]

            if L == -1 and B == -1 and a == -1 and b == -1 and phi == -1:   
                self.logger.info( f"L=B=a=b=phi={L} for {source.name}, using LPeak and BPeak..")
                LPeak = source.get("multiLPeak")["value"]
                BPeak = source.get("multiBPeak")["value"]
                sourceStr += f"ellipse({LPeak}, {BPeak}, 0.5, 0.5, 0) #color=green width=2 text={source.name}"
            else:
                sourceStr += f"ellipse({L}, {B}, {a}, {b}, {phi}) #color=green width=2 text={source.name}"


            sourceStr += "\n"
        
        return sourceStr

    @staticmethod
    def _computeFixFlag(source, spectrumType):

        indexFree = ""
        index1Free = ""
        index2Free = ""
        curvatureFree = ""
        cutoffEnergyFree = ""
        pivotEnergyFree = ""
        posFree = ""

        freeParams = source.getFreeParams()
        
        posFree = "1" if "pos" in freeParams else "0"
        fluxFree = "1" if "flux" in freeParams else "0"
        indexFree = "1" if "index" in freeParams else "0"
        cutoffEnergyFree = "1" if "cutoffEnergy" in freeParams else "0"
        index1Free = "1" if "index1" in freeParams else "0"
        index2Free = "1" if "index2" in freeParams else "0"
        curvatureFree = "1" if "curvature" in freeParams else "0"
        pivotEnergyFree = "1" if "pivotEnergy" in freeParams else "0"

        #if fluxFree == "0":
        #    return "0"

        bit_1 = fluxFree
        
        bit_2 = posFree
        if source.spatialModel.pos["free"] == 2:
            bit_2 = "0"
        
        bit_3 = indexFree
        if spectrumType == "PLSuperExpCutoff":
            bit_3 = index1Free
        
        bit_4 = "0" # PowerLaw
        if spectrumType == "PLExpCutoff":
            bit_4 = cutoffEnergyFree
        elif spectrumType == "PLSuperExpCutoff":
            bit_4 = cutoffEnergyFree
        elif spectrumType == "LogParabola":
            bit_4 = pivotEnergyFree

        bit_5 = "0" # PowerLaw
        if spectrumType == "PLSuperExpCutoff":
            bit_5 = index2Free
        elif spectrumType == "LogParabola":
            bit_5 = curvatureFree

        bit_6 = "0"
        if source.spatialModel.pos["free"] == 2:
            bit_6 = "1"

        # create the bitmask in reverse order
        bitmask = bit_6 + bit_5 + bit_4 + bit_3 + bit_2 + bit_1
        fixflag = int(bitmask, 2)

        return str(fixflag)

    def _discardIfAlreadyExist(self, sources):
        for source in sources:
            if not self.doesSourceAlreadyExist(source.name):
                yield source

    def _filterByDistance(self, sources, rangeDist):
        for source in sources:
            distance = source.get("dist")["value"]
            if distance >= rangeDist[0] and distance <= rangeDist[1]:
                yield source

    def _scaleSourcesFlux(self, source, emin, emax, catEmin, catEmax):

        si = source.spectrum.getSpectralIndex()
        fl = source.spectrum.getVal("flux")
        c = catEmin
        d = catEmax
        a = emin
        b = emax

        p1 = fl * (si-1) / ( c ** (1-si) - d ** (1-si) )
        f1 = (p1 / (si-1)) * ( a ** (1-si) - b ** (1-si) )
        source.set("flux", {"value": f1})

        return source<|MERGE_RESOLUTION|>--- conflicted
+++ resolved
@@ -106,11 +106,7 @@
         scaleFlux = False
         if catEmin != uEmin or catEmax != uEmax:
             scaleFlux = True
-<<<<<<< HEAD
-            self.logger.info( f"The input energy range ({uEmin},{uEmax}) is different to the CAT2 energy range ({catEmin},{catEmax}). A scaling of the sources flux will be performed.")
-=======
-            self.logger.warning(self, f"The input energy range ({uEmin},{uEmax}) is different to the CAT2 energy range ({catEmin},{catEmax}). A scaling of the sources flux will be performed.")
->>>>>>> 346c846d
+            self.logger.warning( f"The input energy range ({uEmin},{uEmax}) is different to the CAT2 energy range ({catEmin},{catEmax}). A scaling of the sources flux will be performed.")
 
         return self.loadSourcesFromFile(catPath, rangeDist, scaleFlux=scaleFlux, catEmin=catEmin, catEmax=catEmax, show=show)
 
