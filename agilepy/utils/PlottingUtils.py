--- conflicted
+++ resolved
@@ -25,13 +25,8 @@
 # You should have received a copy of the GNU General Public License
 # along with this program.  If not, see <https://www.gnu.org/licenses/>.
 
-<<<<<<< HEAD
-import matplotlib as mpl
-# mpl.use("Agg") # non-GUI backend
-=======
 #import matplotlib as mpl
 #mpl.use("Agg")
->>>>>>> 3a8567f4
 
 import scipy
 import ntpath
