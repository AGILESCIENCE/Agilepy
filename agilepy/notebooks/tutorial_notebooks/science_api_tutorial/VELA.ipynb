{
 "cells": [
  {
   "cell_type": "markdown",
   "metadata": {},
   "source": [
    "# Agilepy science API tutorial - VELA Region analysis\n",
    "\n",
    "* The purpose of this notebook is to show how to use the Agilepy scientific API. \n",
    "\n",
    "\n",
    "## The complete API documentation can be found [at this link](https://agilepy.readthedocs.io/en/latest/api/analysis_api.html)."
   ]
  },
  {
   "cell_type": "markdown",
   "metadata": {},
   "source": [
    "## Importing the library"
   ]
  },
  {
   "cell_type": "code",
   "execution_count": 1,
   "metadata": {},
   "outputs": [],
   "source": [
    "from agilepy.api.AGAnalysis import AGAnalysis"
   ]
  },
  {
   "cell_type": "code",
   "execution_count": null,
   "metadata": {},
   "outputs": [],
   "source": [
    "# Interactive plot\n",
    "%matplotlib widget"
   ]
  },
  {
   "cell_type": "markdown",
   "metadata": {},
   "source": [
    "## Creating a configuration file"
   ]
  },
  {
   "cell_type": "code",
   "execution_count": 2,
   "metadata": {},
   "outputs": [],
   "source": [
    "confFilePath = \"$HOME/agilepy_conf.yaml\""
   ]
  },
  {
   "cell_type": "code",
   "execution_count": 3,
   "metadata": {},
   "outputs": [],
   "source": [
    "AGAnalysis.getConfiguration(\n",
    "    evtfile=\"$AGILE/agilepy-test-data/test_dataset_6.0/EVT/EVT.index\",\n",
    "    logfile=\"$AGILE/agilepy-test-data/test_dataset_6.0/LOG/LOG.index\",\n",
    "    confFilePath = confFilePath,\n",
    "    userName = \"user-xxx\",\n",
    "    sourceName = \"vela-xxx\",\n",
    "    tmin = 433857532,\n",
    "    tmax = 434289532,\n",
    "    timetype = \"TT\",\n",
    "    glon = 263.55,\n",
    "    glat = -2.78,\n",
    "    outputDir = \"$HOME/agilepy_analysis\",\n",
    "    verboselvl = 0\n",
    ")"
   ]
  },
  {
   "cell_type": "markdown",
   "metadata": {},
   "source": [
    "## Initialization of the class"
   ]
  },
  {
   "cell_type": "code",
   "execution_count": 4,
   "metadata": {},
   "outputs": [],
   "source": [
    "ag = AGAnalysis(confFilePath)"
   ]
  },
  {
   "cell_type": "markdown",
   "metadata": {},
   "source": [
    "## API: configuration file "
   ]
  },
  {
   "cell_type": "code",
<<<<<<< HEAD
   "execution_count": 5,
   "metadata": {},
   "outputs": [
    {
     "name": "stdout",
     "output_type": "stream",
     "text": [
      "{ 'ap': {'radius': 3, 'timeslot': 3600},\n",
      "  'input': { 'evtfile': '/Users/bulgarelli/opt/anaconda3/envs/agilepyenv/agiletools/agilepy-test-data/test_dataset_6.0/EVT/EVT.index',\n",
      "             'logfile': '/Users/bulgarelli/opt/anaconda3/envs/agilepyenv/agiletools/agilepy-test-data/test_dataset_6.0/LOG/LOG.index'},\n",
      "  'maps': { 'binsize': 0.25,\n",
      "            'energybins': [[100, 10000]],\n",
      "            'expstep': 4.0,\n",
      "            'fovbinnumber': 1,\n",
      "            'mapsize': 40,\n",
      "            'offaxisangle': 30,\n",
      "            'proj': 'ARC',\n",
      "            'projtype': 'WCS',\n",
      "            'spectralindex': 2.1,\n",
      "            'timestep': 160,\n",
      "            'useEDPmatrixforEXP': False},\n",
      "  'mle': { 'contourpoints': 40,\n",
      "           'edpcorrection': 0.75,\n",
      "           'expratio_maxthr': 15,\n",
      "           'expratio_minthr': 0,\n",
      "           'expratio_size': 10,\n",
      "           'expratioevaluation': True,\n",
      "           'fluxcorrection': 0,\n",
      "           'integratortype': 1,\n",
      "           'loccl': 5.99147,\n",
      "           'mindefaulttolerance': 0.01,\n",
      "           'minimizeralg': 'Migrad',\n",
      "           'minimizerdefstrategy': 2,\n",
      "           'minimizertype': 'Minuit',\n",
      "           'ranal': 10,\n",
      "           'ulcl': 2},\n",
      "  'model': { 'emax_sources': 10000,\n",
      "             'emin_sources': 100,\n",
      "             'galcoeff': [-1],\n",
      "             'galmode': 1,\n",
      "             'galmode2': 0,\n",
      "             'galmode2fit': 0,\n",
      "             'isocoeff': [-1],\n",
      "             'isomode': 1,\n",
      "             'isomode2': 0,\n",
      "             'isomode2fit': 0,\n",
      "             'modelfile': None},\n",
      "  'output': { 'filenameprefix': 'analysis_product',\n",
      "              'logfilenameprefix': 'analysis_log',\n",
      "              'outdir': PosixPath('/Users/bulgarelli/agilepy_analysis/vela-xxx_user-xxx_20210113-120454'),\n",
      "              'sourcename': 'user-xxx',\n",
      "              'username': 'vela-xxx',\n",
      "              'verboselvl': 0},\n",
      "  'plotting': {'twocolumns': False},\n",
      "  'selection': { 'albedorad': 80,\n",
      "                 'bpointing': None,\n",
      "                 'dq': 0,\n",
      "                 'emax': 10000,\n",
      "                 'emin': 100,\n",
      "                 'filtercode': 5,\n",
      "                 'fovradmax': 60,\n",
      "                 'fovradmin': 0,\n",
      "                 'glat': -2.78,\n",
      "                 'glon': 263.550001,\n",
      "                 'lonpole': 180,\n",
      "                 'lpointing': None,\n",
      "                 'maplistgen': 'None',\n",
      "                 'phasecode': 6,\n",
      "                 'proj': 'ARC',\n",
      "                 'timelist': 'None',\n",
      "                 'timetype': 'TT',\n",
      "                 'tmax': 434289532.0,\n",
      "                 'tmin': 433857532.0}}\n"
     ]
    }
   ],
=======
   "execution_count": null,
   "metadata": {},
   "outputs": [],
>>>>>>> 7ed164b1
   "source": [
    "#print all options of the configuration file\n",
    "ag.printOptions()"
   ]
  },
  {
   "cell_type": "code",
<<<<<<< HEAD
   "execution_count": 6,
=======
   "execution_count": null,
>>>>>>> 7ed164b1
   "metadata": {},
   "outputs": [],
   "source": [
    "#print a single section of the yaml configuration file\n",
    "ag.printOptions(\"maps\")"
   ]
  },
  {
   "cell_type": "code",
<<<<<<< HEAD
   "execution_count": 7,
   "metadata": {},
   "outputs": [
    {
     "data": {
      "text/plain": [
       "[[100, 10000]]"
      ]
     },
     "execution_count": 7,
     "metadata": {},
     "output_type": "execute_result"
    }
   ],
=======
   "execution_count": null,
   "metadata": {},
   "outputs": [],
>>>>>>> 7ed164b1
   "source": [
    "#print a single option\n",
    "ag.getOption(\"energybins\")"
   ]
  },
  {
   "cell_type": "code",
<<<<<<< HEAD
   "execution_count": 8,
=======
   "execution_count": null,
>>>>>>> 7ed164b1
   "metadata": {},
   "outputs": [],
   "source": [
    "#set some options\n",
    "ag.setOptions(energybins=[[100,300], [300, 1000]], mapsize=50, binsize=0.4)"
   ]
  },
  {
   "cell_type": "code",
<<<<<<< HEAD
   "execution_count": 9,
=======
   "execution_count": null,
>>>>>>> 7ed164b1
   "metadata": {},
   "outputs": [],
   "source": [
    "ag.printOptions(\"maps\")"
   ]
  },
  {
   "cell_type": "markdown",
   "metadata": {},
   "source": [
    "## API: interacting with the Sources Library"
   ]
  },
  {
   "cell_type": "markdown",
   "metadata": {},
   "source": [
    "### Loading the AGILE's second catalogue of gamma-ray sources"
   ]
  },
  {
   "cell_type": "code",
<<<<<<< HEAD
   "execution_count": 10,
=======
   "execution_count": null,
>>>>>>> 7ed164b1
   "metadata": {
    "scrolled": true
   },
   "outputs": [],
   "source": [
    "sources = ag.loadSourcesFromCatalog(\"2AGL\", rangeDist = (0, 25))"
   ]
  },
  {
   "cell_type": "code",
<<<<<<< HEAD
   "execution_count": 11,
   "metadata": {},
   "outputs": [
    {
     "data": {
      "text/plain": [
       "agilepy.core.SourceModel.Source"
      ]
     },
     "execution_count": 11,
     "metadata": {},
     "output_type": "execute_result"
    }
   ],
=======
   "execution_count": null,
   "metadata": {},
   "outputs": [],
>>>>>>> 7ed164b1
   "source": [
    "type(sources[0])"
   ]
  },
  {
   "cell_type": "code",
<<<<<<< HEAD
   "execution_count": 12,
   "metadata": {
    "scrolled": true
   },
   "outputs": [
    {
     "name": "stdout",
     "output_type": "stream",
     "text": [
      "\n",
      "-----------------------------------------------------------\n",
      "Source name: 2AGLJ1045-5954 (PointSource)\n",
      "  * Position:\n",
      "\t- start_pos: (287.697, -0.788886)\n",
      "\t- dist from (l,b): 24.2159\n",
      "  * Spectrum: (PowerLaw)\n",
      "\t- flux: 1.80893e-07\n",
      "\t- index: 2.0414\n",
      "  * Free params: none\n",
      "-----------------------------------------------------------\n",
      "\n",
      "-----------------------------------------------------------\n",
      "Source name: 2AGLJ1048-5836 (PointSource)\n",
      "  * Position:\n",
      "\t- start_pos: (287.422, 0.423015)\n",
      "\t- dist from (l,b): 24.0778\n",
      "  * Spectrum: (PowerLaw)\n",
      "\t- flux: 1.54772e-07\n",
      "\t- index: 2.00039\n",
      "  * Free params: none\n",
      "-----------------------------------------------------------\n",
      "\n",
      "-----------------------------------------------------------\n",
      "Source name: 2AGLJ1045-5735 (PointSource)\n",
      "  * Position:\n",
      "\t- start_pos: (286.672, 1.23211)\n",
      "\t- dist from (l,b): 23.4607\n",
      "  * Spectrum: (PowerLaw)\n",
      "\t- flux: 1.64949e-07\n",
      "\t- index: 2.25973\n",
      "  * Free params: none\n",
      "-----------------------------------------------------------\n",
      "\n",
      "-----------------------------------------------------------\n",
      "Source name: 2AGLJ1059-5233 (PointSource)\n",
      "  * Position:\n",
      "\t- start_pos: (286.128, 6.61213)\n",
      "\t- dist from (l,b): 24.4183\n",
      "  * Spectrum: (PowerLaw)\n",
      "\t- flux: 3.14104e-07\n",
      "\t- index: 1.77974\n",
      "  * Free params: none\n",
      "-----------------------------------------------------------\n",
      "\n",
      "-----------------------------------------------------------\n",
      "Source name: 2AGLJ1029-5834 (PointSource)\n",
      "  * Position:\n",
      "\t- start_pos: (285.221, -0.689424)\n",
      "\t- dist from (l,b): 21.7604\n",
      "  * Spectrum: (PowerLaw)\n",
      "\t- flux: 2.64853e-07\n",
      "\t- index: 1.91101\n",
      "  * Free params: none\n",
      "-----------------------------------------------------------\n",
      "\n",
      "-----------------------------------------------------------\n",
      "Source name: 2AGLJ1015-5852 (PointSource)\n",
      "  * Position:\n",
      "\t- start_pos: (283.945, -1.85807)\n",
      "\t- dist from (l,b): 20.3987\n",
      "  * Spectrum: (PowerLaw)\n",
      "\t- flux: 1.91737e-07\n",
      "\t- index: 2.03933\n",
      "  * Free params: none\n",
      "-----------------------------------------------------------\n",
      "\n",
      "-----------------------------------------------------------\n",
      "Source name: 2AGLJ1020-5752 (PointSource)\n",
      "  * Position:\n",
      "\t- start_pos: (283.95, -0.621559)\n",
      "\t- dist from (l,b): 20.5036\n",
      "  * Spectrum: (PowerLaw)\n",
      "\t- flux: 2.72475e-07\n",
      "\t- index: 2.12932\n",
      "  * Free params: none\n",
      "-----------------------------------------------------------\n",
      "\n",
      "-----------------------------------------------------------\n",
      "Source name: 2AGLJ0835-4514 (PointSource)\n",
      "  * Position:\n",
      "\t- start_pos: (263.585, -2.84083)\n",
      "\t- dist from (l,b): 0.0702\n",
      "  * Spectrum: (PLSuperExpCutoff)\n",
      "\t- flux: 9.69539e-06\n",
      "\t- index1: 1.71345\n",
      "\t- cutoffEnergy: 3913.06\n",
      "\t- index2: 1.34774\n",
      "  * Free params: none\n",
      "-----------------------------------------------------------\n",
      "\n",
      "-----------------------------------------------------------\n",
      "Source name: 2AGLJ1020-5906 (PointSource)\n",
      "  * Position:\n",
      "\t- start_pos: (284.629, -1.89938)\n",
      "\t- dist from (l,b): 21.0794\n",
      "  * Spectrum: (PowerLaw)\n",
      "\t- flux: 1.38792e-07\n",
      "\t- index: 1.78216\n",
      "  * Free params: none\n",
      "-----------------------------------------------------------\n"
     ]
    }
   ],
=======
   "execution_count": null,
   "metadata": {
    "scrolled": true
   },
   "outputs": [],
>>>>>>> 7ed164b1
   "source": [
    "for s in sources:\n",
    "    print(s)"
   ]
  },
  {
   "cell_type": "markdown",
   "metadata": {},
   "source": [
    "### Alternative solution: loading the sources from a custom AGILE .txt file\n",
    "The sources that are already present in the Sources Library will not be loaded twice."
   ]
  },
  {
   "cell_type": "code",
   "execution_count": null,
   "metadata": {},
   "outputs": [],
   "source": [
    "sources_hypotesis = \"\"\"\n",
    "969.539e-08 263.585 -2.84083 1.71345 0 2 2AGLJ0835-4514 0.0 2 3913.06 1.34774 0.5 5 20 10000 0 100\n",
    "10e-08 273.0 -1.1 2.1 1 2 NEWOURCE 0.0 0 0 0 0.5 5 20 10000 0 100\n",
    "\"\"\"\n",
    "with open(\"./sources_hyp.txt\", \"w\") as sf:\n",
    "    sf.write(sources_hypotesis)"
   ]
  },
  {
   "cell_type": "code",
   "execution_count": null,
   "metadata": {},
   "outputs": [],
   "source": [
    "#sources = ag.loadSourcesFromFile(\"./sources_hyp.txt\", rangeDist = (0, 25))"
   ]
  },
  {
   "cell_type": "markdown",
   "metadata": {},
   "source": [
    "### Selecting the sources\n",
    "The selection criteria can be expressed using the following Source class’s parameters:\n",
    "\n",
    "* name: the unique code identifying the source.\n",
    "* dist: the distance of the source from the center of the maps.\n",
    "* flux: the flux value.\n",
    "* sqrtTS: the radix square of the ts."
   ]
  },
  {
   "cell_type": "code",
   "execution_count": 13,
   "metadata": {},
   "outputs": [],
   "source": [
    "selectedSources = ag.selectSources('flux > 0')"
   ]
  },
  {
   "cell_type": "code",
   "execution_count": 14,
   "metadata": {},
   "outputs": [
    {
     "data": {
      "text/plain": [
       "9"
      ]
     },
     "execution_count": 14,
     "metadata": {},
     "output_type": "execute_result"
    }
   ],
   "source": [
    "len(selectedSources)"
   ]
  },
  {
   "cell_type": "code",
   "execution_count": 15,
   "metadata": {},
   "outputs": [],
   "source": [
    "selectedSources = ag.selectSources('name == \"2AGLJ0835-4514\"')"
   ]
  },
  {
   "cell_type": "code",
   "execution_count": 16,
   "metadata": {},
   "outputs": [
    {
     "name": "stdout",
     "output_type": "stream",
     "text": [
      "\n",
      "-----------------------------------------------------------\n",
      "Source name: 2AGLJ0835-4514 (PointSource)\n",
      "  * Position:\n",
      "\t- start_pos: (263.585, -2.84083)\n",
      "\t- dist from (l,b): 0.0702\n",
      "  * Spectrum: (PLSuperExpCutoff)\n",
      "\t- flux: 9.69539e-06\n",
      "\t- index1: 1.71345\n",
      "\t- cutoffEnergy: 3913.06\n",
      "\t- index2: 1.34774\n",
      "  * Free params: none\n",
      "-----------------------------------------------------------\n"
     ]
    }
   ],
   "source": [
    "len(selectedSources)\n",
    "for s in selectedSources:\n",
    "    print(s)"
   ]
  },
  {
   "cell_type": "code",
   "execution_count": 17,
   "metadata": {},
   "outputs": [],
   "source": [
    "selectedSources = ag.selectSources(\"flux > 0 AND dist <= 2\")"
   ]
  },
  {
   "cell_type": "code",
   "execution_count": null,
   "metadata": {},
   "outputs": [],
   "source": [
    "len(selectedSources)\n",
    "for s in selectedSources:\n",
    "    print(s)"
   ]
  },
  {
   "cell_type": "markdown",
   "metadata": {},
   "source": [
    "### Free/Fix source parameters\n",
    "You can fix or free the following parametes:\n",
    "\n",
    "* flux\n",
    "* index\n",
    "* index1\n",
    "* index2\n",
    "* cutoffEnergy\n",
    "* pivotEnergy\n",
    "* curvature\n",
    "* index2\n",
    "* pos for the position of the source"
   ]
  },
  {
   "cell_type": "code",
   "execution_count": 18,
   "metadata": {},
   "outputs": [],
   "source": [
    "_sources = ag.freeSources('name == \"2AGLJ0835-4514\"', \"flux\", True, show=True)"
   ]
  },
  {
   "cell_type": "code",
   "execution_count": null,
   "metadata": {},
   "outputs": [],
   "source": [
    "for s in _sources:\n",
    "    print(s)"
   ]
  },
  {
   "cell_type": "code",
   "execution_count": null,
   "metadata": {},
   "outputs": [],
   "source": [
    "_sources = ag.freeSources('name == \"2AGLJ0835-4514\"', \"index1\", True)"
   ]
  },
  {
   "cell_type": "code",
   "execution_count": null,
   "metadata": {},
   "outputs": [],
   "source": [
    "for s in _sources:\n",
    "    print(s)"
   ]
  },
  {
   "cell_type": "code",
   "execution_count": null,
   "metadata": {},
   "outputs": [],
   "source": [
    "_sources = ag.freeSources(\"flux > 0 AND dist <= 2\", \"flux\", True)"
   ]
  },
  {
   "cell_type": "code",
   "execution_count": null,
   "metadata": {},
   "outputs": [],
   "source": [
    "#len is 0 because the flux is already free\n",
    "len(_sources)"
   ]
  },
  {
   "cell_type": "code",
   "execution_count": null,
   "metadata": {},
   "outputs": [],
   "source": [
    "for s in _sources:\n",
    "    print(s)"
   ]
  },
  {
   "cell_type": "markdown",
   "metadata": {},
   "source": [
    "Resetting the changes:"
   ]
  },
  {
   "cell_type": "code",
   "execution_count": null,
   "metadata": {},
   "outputs": [],
   "source": [
    "_sources = ag.freeSources('name == \"2AGLJ0835-4514\"', \"flux\", False)"
   ]
  },
  {
   "cell_type": "code",
   "execution_count": null,
   "metadata": {},
   "outputs": [],
   "source": [
    "ag.freeSources('name == \"2AGLJ0835-4514\"', \"index1\", False)"
   ]
  },
  {
   "cell_type": "code",
   "execution_count": null,
   "metadata": {},
   "outputs": [],
   "source": [
    "ag.freeSources(\"flux > 0 AND dist <= 2\", \"flux\", False)"
   ]
  },
  {
   "cell_type": "markdown",
   "metadata": {},
   "source": [
    "### Deleting sources"
   ]
  },
  {
   "cell_type": "code",
   "execution_count": null,
   "metadata": {},
   "outputs": [],
   "source": [
    "deleted = ag.deleteSources('name == \"2AGLJ1048-5836\"').pop()\n",
    "print(deleted)"
   ]
  },
  {
   "cell_type": "code",
   "execution_count": null,
   "metadata": {},
   "outputs": [],
   "source": [
    "len(ag.getSources())"
   ]
  },
  {
   "cell_type": "markdown",
   "metadata": {},
   "source": [
    "### Adding a source"
   ]
  },
  {
   "cell_type": "markdown",
   "metadata": {},
   "source": [
    "Passing a dictionary:"
   ]
  },
  {
   "cell_type": "code",
   "execution_count": null,
   "metadata": {},
   "outputs": [],
   "source": [
    "newSourceDict = {\n",
    "    \"glon\" : 273.0,\n",
    "    \"glat\":  -1.1,\n",
    "    \"spectrumType\" : \"PowerLaw\",\n",
    "    \"flux\": 10e-08,\n",
    "    \"index\": 2.1\n",
    "}\n",
    "\n",
    "if ag.addSource(\"NEWSOURCE\", newSourceDict):\n",
    "    print(\"Source loaded\")"
   ]
  },
  {
   "cell_type": "code",
   "execution_count": null,
   "metadata": {},
   "outputs": [],
   "source": [
    "len(ag.getSources())"
   ]
  },
  {
   "cell_type": "markdown",
   "metadata": {},
   "source": [
    "Passing a Source object:"
   ]
  },
  {
   "cell_type": "code",
   "execution_count": null,
   "metadata": {},
   "outputs": [],
   "source": [
    "type(deleted)"
   ]
  },
  {
   "cell_type": "code",
   "execution_count": null,
   "metadata": {},
   "outputs": [],
   "source": [
    "if ag.addSource(\"NEWSOURCE\", deleted):\n",
    "    print(\"Source loaded\")\n",
    "else:\n",
    "    print(\"Source is already present in the SourcesLibrary\")"
   ]
  },
  {
   "cell_type": "code",
   "execution_count": null,
   "metadata": {},
   "outputs": [],
   "source": [
    "deletedSources = ag.deleteSources('name == \"NEWSOURCE\"')"
   ]
  },
  {
   "cell_type": "code",
   "execution_count": null,
   "metadata": {},
   "outputs": [],
   "source": [
    "len(ag.getSources())"
   ]
  },
  {
   "cell_type": "markdown",
   "metadata": {},
   "source": [
    "## Update the value of a spectrum parameter of a source"
   ]
  },
  {
   "cell_type": "code",
   "execution_count": null,
   "metadata": {},
   "outputs": [],
   "source": [
    "sources = ag.selectSources('name == \"2AGLJ0835-4514\"')\n",
    "source = sources.pop()\n",
    "source.spectrum.set(\"index2\", 1.34774)\n",
    "print(source)"
   ]
  },
  {
   "cell_type": "markdown",
   "metadata": {},
   "source": [
    "## Fix the hypothesis for the analysis"
   ]
  },
  {
   "cell_type": "code",
   "execution_count": null,
   "metadata": {},
   "outputs": [],
   "source": [
    "# This method returns the selected sources affected by the change\n",
    "sources = ag.freeSources('name == \"2AGLJ0835-4514\"', \"flux\", True, show=True)"
   ]
  },
  {
   "cell_type": "code",
   "execution_count": null,
   "metadata": {},
   "outputs": [],
   "source": [
    "#final source hypothesis for the analysis\n",
    "selectedSources = ag.selectSources('flux > 0')\n",
    "print(len(selectedSources))\n",
    "for s in selectedSources:\n",
    "    print(s)"
   ]
  },
  {
   "cell_type": "markdown",
   "metadata": {},
   "source": [
    "## API: generate maps and perform maximum likelihood estimator analysis"
   ]
  },
  {
   "cell_type": "markdown",
   "metadata": {},
   "source": [
    "### Generating maps"
   ]
  },
  {
   "cell_type": "code",
   "execution_count": null,
   "metadata": {},
   "outputs": [],
   "source": [
    "ag.printOptions(\"maps\")"
   ]
  },
  {
   "cell_type": "code",
   "execution_count": null,
   "metadata": {},
   "outputs": [],
   "source": [
    "maplistfile = ag.generateMaps()"
   ]
  },
  {
   "cell_type": "markdown",
   "metadata": {},
   "source": [
    "### Displaying maps"
   ]
  },
  {
   "cell_type": "markdown",
   "metadata": {},
   "source": [
    "#### Single figure - multiple subplots"
   ]
  },
  {
   "cell_type": "code",
   "execution_count": null,
   "metadata": {},
   "outputs": [],
   "source": [
    "ag.displayCtsSkyMaps(smooth=2, regFilePath=\"$AGILE/catalogs/3EG_1.reg\", catalogRegions=\"2AGL\", catalogRegionsColor=\"yellow\")"
   ]
  },
  {
   "cell_type": "code",
   "execution_count": null,
   "metadata": {
    "scrolled": true
   },
   "outputs": [],
   "source": [
    "ag.displayCtsSkyMaps(smooth=2, regFilePath=\"$AGILE/catalogs/3EG_1.reg\", catalogRegions=\"2AGL\", catalogRegionsColor=\"yellow\")"
   ]
  },
  {
   "cell_type": "markdown",
   "metadata": {},
   "source": [
    "#### Multiple figures - one subplot per figure"
   ]
  },
  {
   "cell_type": "code",
   "execution_count": null,
   "metadata": {
    "scrolled": true
   },
   "outputs": [],
   "source": [
    "ag.displayExpSkyMaps(singleMode = False)"
   ]
  },
  {
   "cell_type": "code",
   "execution_count": null,
   "metadata": {
    "scrolled": false
   },
   "outputs": [],
   "source": [
    "ag.displayGasSkyMaps()"
   ]
  },
  {
   "cell_type": "markdown",
   "metadata": {},
   "source": [
    "### Saving maps"
   ]
  },
  {
   "cell_type": "code",
   "execution_count": null,
   "metadata": {
    "scrolled": false
   },
   "outputs": [],
   "source": [
    "ag.displayCtsSkyMaps(smooth=3, saveImage=True)"
   ]
  },
  {
   "cell_type": "markdown",
   "metadata": {},
   "source": [
    "### Estimation of background coefficients\n",
    "You can use the [calcBkg()](https://agilepy.readthedocs.io/en/latest/api/analysis_api.html#api.AGAnalysis.AGAnalysis.calcBkg) method to estimate the background coefficients."
   ]
  },
  {
   "cell_type": "code",
   "execution_count": null,
   "metadata": {},
   "outputs": [],
   "source": [
    "print(\"isocoeff: {} galcoeff: {}\".format(ag.getOption(\"isocoeff\"), ag.getOption(\"galcoeff\")))"
   ]
  },
  {
   "cell_type": "code",
   "execution_count": null,
   "metadata": {
    "scrolled": true
   },
   "outputs": [],
   "source": [
    "isoBkg, galBkg, maplistfile = ag.calcBkg(\"2AGLJ0835-4514\", galcoeff = [0.7, 0.7], pastTimeWindow = 0)"
   ]
  },
  {
   "cell_type": "code",
   "execution_count": null,
   "metadata": {},
   "outputs": [],
   "source": [
    "# calcBkg with pastTimeWindow = 14\n",
    "# ag.setOptions(galcoeff=[0.469176, 0.699403, 0.199108, 0.533379], isocoeff=[4.27314, 0.976644, 8.12386, 1.24627])"
   ]
  },
  {
   "cell_type": "code",
   "execution_count": null,
   "metadata": {},
   "outputs": [],
   "source": [
    "print(\"isocoeff: {} galcoeff: {}\".format(ag.getOption(\"isocoeff\"), ag.getOption(\"galcoeff\")))"
   ]
  },
  {
   "cell_type": "markdown",
   "metadata": {},
   "source": [
    "### Maximum likelyhood analysis"
   ]
  },
  {
   "cell_type": "code",
   "execution_count": null,
   "metadata": {},
   "outputs": [],
   "source": [
    "sourceFiles = ag.mle()"
   ]
  },
  {
   "cell_type": "code",
   "execution_count": null,
   "metadata": {},
   "outputs": [],
   "source": [
    "#print results\n",
    "sources = ag.selectSources(\"sqrtTS > 0\")\n",
    "print(len(sources))\n",
    "for s in sources:\n",
    "    print(s)"
   ]
  },
  {
   "cell_type": "code",
   "execution_count": null,
   "metadata": {},
   "outputs": [],
   "source": [
    "#free also position\n",
    "ag.freeSources('name == \"2AGLJ0835-4514\"', \"pos\", True, show=True)"
   ]
  },
  {
   "cell_type": "code",
   "execution_count": null,
   "metadata": {},
   "outputs": [],
   "source": [
    "ag.mle()"
   ]
  },
  {
   "cell_type": "code",
   "execution_count": null,
   "metadata": {},
   "outputs": [],
   "source": [
    "#print results\n",
    "sources = ag.selectSources(\"sqrtTS > 0\")\n",
    "print(len(sources))\n",
    "for s in sources:\n",
    "    print(s)"
   ]
  },
  {
   "cell_type": "code",
   "execution_count": null,
   "metadata": {},
   "outputs": [],
   "source": [
    "regFile = ag.writeSourcesOnFile(\"source_regions\", \"reg\")"
   ]
  },
  {
   "cell_type": "code",
   "execution_count": null,
   "metadata": {},
   "outputs": [],
   "source": [
    "ag.displayCtsSkyMaps(smooth=2, regFilePath=regFile)"
   ]
  },
  {
   "cell_type": "markdown",
   "metadata": {},
   "source": [
    "## Light curve"
   ]
  },
  {
   "cell_type": "code",
   "execution_count": null,
   "metadata": {},
   "outputs": [],
   "source": [
    "#fix the position and keep only flux free\n",
    "ag.freeSources('name == \"2AGLJ0835-4514\"', \"pos\", False, show=True)"
   ]
  },
  {
   "cell_type": "code",
   "execution_count": null,
   "metadata": {},
   "outputs": [],
   "source": [
    "lightCurveData = ag.lightCurveMLE(\"2AGLJ0835-4514\", binsize=86400)"
   ]
  },
  {
   "cell_type": "code",
   "execution_count": null,
   "metadata": {},
   "outputs": [],
   "source": [
    "! cat $lightCurveData"
   ]
  },
  {
   "cell_type": "code",
   "execution_count": null,
   "metadata": {},
   "outputs": [],
   "source": [
    "ag.displayLightCurve(\"mle\")"
   ]
  },
  {
   "cell_type": "markdown",
   "metadata": {},
   "source": [
    "## Aperture Photometry"
   ]
  },
  {
   "cell_type": "code",
   "execution_count": null,
   "metadata": {},
   "outputs": [],
   "source": [
    "ap_file, _ = ag.aperturePhotometry()"
   ]
  },
  {
   "cell_type": "code",
   "execution_count": null,
   "metadata": {},
   "outputs": [],
   "source": [
    "! cat $ap_file"
   ]
  },
  {
   "cell_type": "code",
   "execution_count": null,
   "metadata": {},
   "outputs": [],
   "source": [
    "ag.displayLightCurve(\"ap\")"
   ]
  },
  {
   "cell_type": "markdown",
   "metadata": {},
   "source": [
    "## Cleaning up"
   ]
  },
  {
   "cell_type": "code",
   "execution_count": null,
   "metadata": {},
   "outputs": [],
   "source": [
    "ag.deleteAnalysisDir()"
   ]
  },
  {
   "cell_type": "code",
   "execution_count": null,
   "metadata": {},
   "outputs": [],
   "source": []
  }
 ],
 "metadata": {
  "kernelspec": {
   "display_name": "Python 3",
   "language": "python",
   "name": "python3"
  },
  "language_info": {
   "codemirror_mode": {
    "name": "ipython",
    "version": 3
   },
   "file_extension": ".py",
   "mimetype": "text/x-python",
   "name": "python",
   "nbconvert_exporter": "python",
   "pygments_lexer": "ipython3",
   "version": "3.7.6"
  }
 },
 "nbformat": 4,
 "nbformat_minor": 4
}<|MERGE_RESOLUTION|>--- conflicted
+++ resolved
@@ -101,88 +101,9 @@
   },
   {
    "cell_type": "code",
-<<<<<<< HEAD
-   "execution_count": 5,
-   "metadata": {},
-   "outputs": [
-    {
-     "name": "stdout",
-     "output_type": "stream",
-     "text": [
-      "{ 'ap': {'radius': 3, 'timeslot': 3600},\n",
-      "  'input': { 'evtfile': '/Users/bulgarelli/opt/anaconda3/envs/agilepyenv/agiletools/agilepy-test-data/test_dataset_6.0/EVT/EVT.index',\n",
-      "             'logfile': '/Users/bulgarelli/opt/anaconda3/envs/agilepyenv/agiletools/agilepy-test-data/test_dataset_6.0/LOG/LOG.index'},\n",
-      "  'maps': { 'binsize': 0.25,\n",
-      "            'energybins': [[100, 10000]],\n",
-      "            'expstep': 4.0,\n",
-      "            'fovbinnumber': 1,\n",
-      "            'mapsize': 40,\n",
-      "            'offaxisangle': 30,\n",
-      "            'proj': 'ARC',\n",
-      "            'projtype': 'WCS',\n",
-      "            'spectralindex': 2.1,\n",
-      "            'timestep': 160,\n",
-      "            'useEDPmatrixforEXP': False},\n",
-      "  'mle': { 'contourpoints': 40,\n",
-      "           'edpcorrection': 0.75,\n",
-      "           'expratio_maxthr': 15,\n",
-      "           'expratio_minthr': 0,\n",
-      "           'expratio_size': 10,\n",
-      "           'expratioevaluation': True,\n",
-      "           'fluxcorrection': 0,\n",
-      "           'integratortype': 1,\n",
-      "           'loccl': 5.99147,\n",
-      "           'mindefaulttolerance': 0.01,\n",
-      "           'minimizeralg': 'Migrad',\n",
-      "           'minimizerdefstrategy': 2,\n",
-      "           'minimizertype': 'Minuit',\n",
-      "           'ranal': 10,\n",
-      "           'ulcl': 2},\n",
-      "  'model': { 'emax_sources': 10000,\n",
-      "             'emin_sources': 100,\n",
-      "             'galcoeff': [-1],\n",
-      "             'galmode': 1,\n",
-      "             'galmode2': 0,\n",
-      "             'galmode2fit': 0,\n",
-      "             'isocoeff': [-1],\n",
-      "             'isomode': 1,\n",
-      "             'isomode2': 0,\n",
-      "             'isomode2fit': 0,\n",
-      "             'modelfile': None},\n",
-      "  'output': { 'filenameprefix': 'analysis_product',\n",
-      "              'logfilenameprefix': 'analysis_log',\n",
-      "              'outdir': PosixPath('/Users/bulgarelli/agilepy_analysis/vela-xxx_user-xxx_20210113-120454'),\n",
-      "              'sourcename': 'user-xxx',\n",
-      "              'username': 'vela-xxx',\n",
-      "              'verboselvl': 0},\n",
-      "  'plotting': {'twocolumns': False},\n",
-      "  'selection': { 'albedorad': 80,\n",
-      "                 'bpointing': None,\n",
-      "                 'dq': 0,\n",
-      "                 'emax': 10000,\n",
-      "                 'emin': 100,\n",
-      "                 'filtercode': 5,\n",
-      "                 'fovradmax': 60,\n",
-      "                 'fovradmin': 0,\n",
-      "                 'glat': -2.78,\n",
-      "                 'glon': 263.550001,\n",
-      "                 'lonpole': 180,\n",
-      "                 'lpointing': None,\n",
-      "                 'maplistgen': 'None',\n",
-      "                 'phasecode': 6,\n",
-      "                 'proj': 'ARC',\n",
-      "                 'timelist': 'None',\n",
-      "                 'timetype': 'TT',\n",
-      "                 'tmax': 434289532.0,\n",
-      "                 'tmin': 433857532.0}}\n"
-     ]
-    }
-   ],
-=======
-   "execution_count": null,
-   "metadata": {},
-   "outputs": [],
->>>>>>> 7ed164b1
+   "execution_count": null,
+   "metadata": {},
+   "outputs": [],
    "source": [
     "#print all options of the configuration file\n",
     "ag.printOptions()"
@@ -190,11 +111,7 @@
   },
   {
    "cell_type": "code",
-<<<<<<< HEAD
-   "execution_count": 6,
-=======
-   "execution_count": null,
->>>>>>> 7ed164b1
+   "execution_count": null,
    "metadata": {},
    "outputs": [],
    "source": [
@@ -204,26 +121,9 @@
   },
   {
    "cell_type": "code",
-<<<<<<< HEAD
-   "execution_count": 7,
-   "metadata": {},
-   "outputs": [
-    {
-     "data": {
-      "text/plain": [
-       "[[100, 10000]]"
-      ]
-     },
-     "execution_count": 7,
-     "metadata": {},
-     "output_type": "execute_result"
-    }
-   ],
-=======
-   "execution_count": null,
-   "metadata": {},
-   "outputs": [],
->>>>>>> 7ed164b1
+   "execution_count": null,
+   "metadata": {},
+   "outputs": [],
    "source": [
     "#print a single option\n",
     "ag.getOption(\"energybins\")"
@@ -231,11 +131,7 @@
   },
   {
    "cell_type": "code",
-<<<<<<< HEAD
-   "execution_count": 8,
-=======
-   "execution_count": null,
->>>>>>> 7ed164b1
+   "execution_count": null,
    "metadata": {},
    "outputs": [],
    "source": [
@@ -245,11 +141,7 @@
   },
   {
    "cell_type": "code",
-<<<<<<< HEAD
-   "execution_count": 9,
-=======
-   "execution_count": null,
->>>>>>> 7ed164b1
+   "execution_count": null,
    "metadata": {},
    "outputs": [],
    "source": [
@@ -272,11 +164,7 @@
   },
   {
    "cell_type": "code",
-<<<<<<< HEAD
-   "execution_count": 10,
-=======
-   "execution_count": null,
->>>>>>> 7ed164b1
+   "execution_count": null,
    "metadata": {
     "scrolled": true
    },
@@ -287,153 +175,20 @@
   },
   {
    "cell_type": "code",
-<<<<<<< HEAD
-   "execution_count": 11,
-   "metadata": {},
-   "outputs": [
-    {
-     "data": {
-      "text/plain": [
-       "agilepy.core.SourceModel.Source"
-      ]
-     },
-     "execution_count": 11,
-     "metadata": {},
-     "output_type": "execute_result"
-    }
-   ],
-=======
-   "execution_count": null,
-   "metadata": {},
-   "outputs": [],
->>>>>>> 7ed164b1
+   "execution_count": null,
+   "metadata": {},
+   "outputs": [],
    "source": [
     "type(sources[0])"
    ]
   },
   {
    "cell_type": "code",
-<<<<<<< HEAD
-   "execution_count": 12,
+   "execution_count": null,
    "metadata": {
     "scrolled": true
    },
-   "outputs": [
-    {
-     "name": "stdout",
-     "output_type": "stream",
-     "text": [
-      "\n",
-      "-----------------------------------------------------------\n",
-      "Source name: 2AGLJ1045-5954 (PointSource)\n",
-      "  * Position:\n",
-      "\t- start_pos: (287.697, -0.788886)\n",
-      "\t- dist from (l,b): 24.2159\n",
-      "  * Spectrum: (PowerLaw)\n",
-      "\t- flux: 1.80893e-07\n",
-      "\t- index: 2.0414\n",
-      "  * Free params: none\n",
-      "-----------------------------------------------------------\n",
-      "\n",
-      "-----------------------------------------------------------\n",
-      "Source name: 2AGLJ1048-5836 (PointSource)\n",
-      "  * Position:\n",
-      "\t- start_pos: (287.422, 0.423015)\n",
-      "\t- dist from (l,b): 24.0778\n",
-      "  * Spectrum: (PowerLaw)\n",
-      "\t- flux: 1.54772e-07\n",
-      "\t- index: 2.00039\n",
-      "  * Free params: none\n",
-      "-----------------------------------------------------------\n",
-      "\n",
-      "-----------------------------------------------------------\n",
-      "Source name: 2AGLJ1045-5735 (PointSource)\n",
-      "  * Position:\n",
-      "\t- start_pos: (286.672, 1.23211)\n",
-      "\t- dist from (l,b): 23.4607\n",
-      "  * Spectrum: (PowerLaw)\n",
-      "\t- flux: 1.64949e-07\n",
-      "\t- index: 2.25973\n",
-      "  * Free params: none\n",
-      "-----------------------------------------------------------\n",
-      "\n",
-      "-----------------------------------------------------------\n",
-      "Source name: 2AGLJ1059-5233 (PointSource)\n",
-      "  * Position:\n",
-      "\t- start_pos: (286.128, 6.61213)\n",
-      "\t- dist from (l,b): 24.4183\n",
-      "  * Spectrum: (PowerLaw)\n",
-      "\t- flux: 3.14104e-07\n",
-      "\t- index: 1.77974\n",
-      "  * Free params: none\n",
-      "-----------------------------------------------------------\n",
-      "\n",
-      "-----------------------------------------------------------\n",
-      "Source name: 2AGLJ1029-5834 (PointSource)\n",
-      "  * Position:\n",
-      "\t- start_pos: (285.221, -0.689424)\n",
-      "\t- dist from (l,b): 21.7604\n",
-      "  * Spectrum: (PowerLaw)\n",
-      "\t- flux: 2.64853e-07\n",
-      "\t- index: 1.91101\n",
-      "  * Free params: none\n",
-      "-----------------------------------------------------------\n",
-      "\n",
-      "-----------------------------------------------------------\n",
-      "Source name: 2AGLJ1015-5852 (PointSource)\n",
-      "  * Position:\n",
-      "\t- start_pos: (283.945, -1.85807)\n",
-      "\t- dist from (l,b): 20.3987\n",
-      "  * Spectrum: (PowerLaw)\n",
-      "\t- flux: 1.91737e-07\n",
-      "\t- index: 2.03933\n",
-      "  * Free params: none\n",
-      "-----------------------------------------------------------\n",
-      "\n",
-      "-----------------------------------------------------------\n",
-      "Source name: 2AGLJ1020-5752 (PointSource)\n",
-      "  * Position:\n",
-      "\t- start_pos: (283.95, -0.621559)\n",
-      "\t- dist from (l,b): 20.5036\n",
-      "  * Spectrum: (PowerLaw)\n",
-      "\t- flux: 2.72475e-07\n",
-      "\t- index: 2.12932\n",
-      "  * Free params: none\n",
-      "-----------------------------------------------------------\n",
-      "\n",
-      "-----------------------------------------------------------\n",
-      "Source name: 2AGLJ0835-4514 (PointSource)\n",
-      "  * Position:\n",
-      "\t- start_pos: (263.585, -2.84083)\n",
-      "\t- dist from (l,b): 0.0702\n",
-      "  * Spectrum: (PLSuperExpCutoff)\n",
-      "\t- flux: 9.69539e-06\n",
-      "\t- index1: 1.71345\n",
-      "\t- cutoffEnergy: 3913.06\n",
-      "\t- index2: 1.34774\n",
-      "  * Free params: none\n",
-      "-----------------------------------------------------------\n",
-      "\n",
-      "-----------------------------------------------------------\n",
-      "Source name: 2AGLJ1020-5906 (PointSource)\n",
-      "  * Position:\n",
-      "\t- start_pos: (284.629, -1.89938)\n",
-      "\t- dist from (l,b): 21.0794\n",
-      "  * Spectrum: (PowerLaw)\n",
-      "\t- flux: 1.38792e-07\n",
-      "\t- index: 1.78216\n",
-      "  * Free params: none\n",
-      "-----------------------------------------------------------\n"
-     ]
-    }
-   ],
-=======
-   "execution_count": null,
-   "metadata": {
-    "scrolled": true
-   },
-   "outputs": [],
->>>>>>> 7ed164b1
+   "outputs": [],
    "source": [
     "for s in sources:\n",
     "    print(s)"
