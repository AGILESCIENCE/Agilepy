# DESCRIPTION
#       Agilepy software
#
# NOTICE
#      Any information contained in this software
#      is property of the AGILE TEAM and is strictly
#      private and confidential.
#      Copyright (C) 2005-2020 AGILE Team.
#          Baroncelli Leonardo <leonardo.baroncelli@inaf.it>
#          Addis Antonio <antonio.addis@inaf.it>
#          Bulgarelli Andrea <andrea.bulgarelli@inaf.it>
#          Parmiggiani Nicolò <nicolo.parmiggiani@inaf.it>
#      All rights reserved.

#This program is free software: you can redistribute it and/or modify
#it under the terms of the GNU General Public License as published by
#the Free Software Foundation, either version 3 of the License, or
#(at your option) any later version.

#This program is distributed in the hope that it will be useful,
#but WITHOUT ANY WARRANTY; without even the implied warranty of
#MERCHANTABILITY or FITNESS FOR A PARTICULAR PURPOSE.  See the
#GNU General Public License for more details.

#You should have received a copy of the GNU General Public License
#along with this program.  If not, see <https://www.gnu.org/licenses/>.

import unittest
import os
import shutil
from pathlib import Path
from time import sleep

from agilepy.api.AGAnalysis import AGAnalysis

class AGAnalysisUT(unittest.TestCase):

    def setUp(self):
        self.currentDirPath = Path(__file__).parent.absolute()
        self.agilepyconfPath = os.path.join(self.currentDirPath,"conf/agilepyconf.yaml")
        self.sourcesconfPath = os.path.join(self.currentDirPath,"conf/sourceconf.xml")
        self.sourcesconfPathcalcBkg = os.path.join(self.currentDirPath,"conf/sourceconf_for_calcBkg.txt")
        outDir = Path(os.path.join(os.environ["AGILE"])).joinpath("agilepy-test-data/unittesting-output/api")

        if outDir.exists() and outDir.is_dir():
            shutil.rmtree(outDir)

    def test_generate_maps(self):

        ag = AGAnalysis(self.agilepyconfPath, self.sourcesconfPath)

<<<<<<< HEAD
        outDir = ag.getOptionValue("outdir")
=======
        outDir = ag.getOption("outdir")
>>>>>>> a83ad891

        maplistFilePath = ag.generateMaps()
        self.assertEqual(True, os.path.isfile(maplistFilePath))

        maps = os.listdir(Path(outDir).joinpath("maps"))
        self.assertEqual(16, len(maps))

        lines = None
        with open(maplistFilePath) as mfp:
            lines = mfp.readlines()

        self.assertEqual(4, len(lines))

        ag.destroy()

    def test_update_gal_iso(self):

<<<<<<< HEAD
        ag = AGAnalysis(self.agilepyconfPath, self.sourcesconfPath)

        outDir = ag.getOptionValue("outdir")
=======

        ag = AGAnalysis(self.agilepyconfPath, self.sourcesconfPath)

        outDir = ag.getOption("outdir")
>>>>>>> a83ad891

        ag.config.setOptions(galcoeff=[0.6, 0.8, 0.6, 0.8])
        ag.config.setOptions(isocoeff=[10, 15, 10, 15])

        galcoeffs = ag.config.getOptionValue("galcoeff")
        isocoeffs = ag.config.getOptionValue("isocoeff")

        maplistFilePath = ag.generateMaps()

        matrix = ag.parseMaplistFile()
        for idx, row in enumerate(matrix):
            self.assertEqual(str(galcoeffs[idx]), row[4])
            self.assertEqual(str(isocoeffs[idx]), row[5])

<<<<<<< HEAD
        if outDir.joinpath("maps").exists() and outDir.joinpath("maps").is_dir():
            shutil.rmtree(outDir.joinpath("maps"))

=======
        shutil.rmtree(Path(outDir).joinpath("maps"))
>>>>>>> a83ad891
        outDir.joinpath("maps").mkdir(parents=False, exist_ok=True)

        ag.config.setOptions(galcoeff=[0,0,0,0])
        ag.config.setOptions(isocoeff=[0,0,0,0])

        galcoeffs = ag.config.getOptionValue("galcoeff")
        isocoeffs = ag.config.getOptionValue("isocoeff")

        matrix = ag.parseMaplistFile()
        for idx, row in enumerate(matrix):
            self.assertEqual(str(galcoeffs[idx]), row[4])
            self.assertEqual(str(isocoeffs[idx]), row[5])

        ag.destroy()

    def test_analysis_pipeline(self):
        ag = AGAnalysis(self.agilepyconfPath, self.sourcesconfPath)

        maplistFilePath = ag.generateMaps()
        self.assertEqual(True, os.path.isfile(maplistFilePath))

        products_1 = ag.mle(maplistFilePath)
        for p in products_1:
            self.assertEqual(True, os.path.isfile(p))

        products_2 = ag.mle(maplistFilePath)
        for p in products_2:
            self.assertEqual(True, os.path.isfile(p))

        ag.destroy()

    def test_source_dist_updated_after_mle(self):
        ag = AGAnalysis(self.agilepyconfPath, self.sourcesconfPath)

        maplistFilePath = ag.generateMaps()

        ag.mle(maplistFilePath)
        source_1 = ag.selectSources(lambda name: name == '2AGLJ2021+4029').pop()
        dist_1 = source_1.multi.get("multiDist")

        ag.setOptions(glon=81, glat=1)

        ag.mle(maplistFilePath)
        source_2 = ag.selectSources(lambda name: name == '2AGLJ2021+4029').pop()
        dist_2 = source_2.multi.get("multiDist")

        self.assertNotEqual(dist_1, dist_2)

        ag.destroy()

    def test_source_Flux_updated_after_mle(self):
        ag = AGAnalysis(self.agilepyconfPath, self.sourcesconfPath)

        maplistFilePath = ag.generateMaps()

        source_1 = ag.selectSources(lambda name: name == '2AGLJ2021+3654').pop()
        flux_1 = source_1.spectrum.get("flux")

        ag.mle(maplistFilePath)
        source_2 = ag.selectSources(lambda name: name == '2AGLJ2021+3654').pop()
        flux_2 = source_2.multi.get("multiFlux")

        self.assertNotEqual(flux_1, flux_2)

        ag.destroy()

    def test_parse_maplistfile(self):
        ag = AGAnalysis(self.agilepyconfPath, self.sourcesconfPath)

        ag.setOptions(energybins=[[100,300],[300,1000]], fovbinnumber=2)
        maplistFilePath = ag.generateMaps()

        maplistRows1 = ag.parseMaplistFile()
        maplistRows2 = ag.parseMaplistFile(maplistFilePath)

        self.assertEqual(4, len(maplistRows1))
        self.assertEqual(4, len(maplistRows2))

        for i in range(4):
            for j in range(3):
                self.assertEqual(maplistRows1[i][j], maplistRows2[i][j])

        for i in range(4):
            for j in range(3):
                self.assertEqual(True, os.path.isfile(maplistRows1[i][j]))

        ag.destroy()

    def test_print_source(self):
        ag = AGAnalysis(self.agilepyconfPath, self.sourcesconfPath)

        maplistFilePath = ag.generateMaps()

        ag.freeSources('name == "2AGLJ2021+3654"', "pos", True)

        ag.mle(maplistFilePath)

        for s in ag.sourcesLibrary.sources:
            print(s)

        self.assertEqual(True, True)

        ag.destroy()

    def test_display_sky_maps(self):

        ag = AGAnalysis(self.agilepyconfPath, self.sourcesconfPath)
        _ = ag.generateMaps()

        maps = ag.displayCtsSkyMaps(singleMode=False, saveImage=True)
        for m in maps:
            self.assertEqual(True, os.path.isfile(m))

        maps = ag.displayExpSkyMaps(singleMode=False, saveImage=True)
        for m in maps:
            self.assertEqual(True, os.path.isfile(m))

        maps = ag.displayGasSkyMaps(singleMode=False, saveImage=True)
        for m in maps:
            self.assertEqual(True, os.path.isfile(m))

        ag.destroy()

    def test_display_sky_maps_singlemode(self):

        ag = AGAnalysis(self.agilepyconfPath, self.sourcesconfPath)
        _ = ag.generateMaps()

        maps = ag.displayCtsSkyMaps(saveImage=True)
        for m in maps:
            self.assertEqual(True, os.path.isfile(m))

        maps = ag.displayExpSkyMaps(saveImage=True)
        for m in maps:
            self.assertEqual(True, os.path.isfile(m))

        maps = ag.displayGasSkyMaps(saveImage=True)
        for m in maps:
            self.assertEqual(True, os.path.isfile(m))

        ag.destroy()

    def test_update_source_position(self):

        ag = AGAnalysis(self.agilepyconfPath, self.sourcesconfPath)

        ag.generateMaps()


        ag.freeSources('name == "2AGLJ2021+4029"', "pos", False)

        ag.mle()


        self.assertRaises(ValueError, ag.updateSourcePosition, "2AGLJ2021+4029", useMulti=False)

        changed = ag.updateSourcePosition("2AGLJ2021+4029", useMulti=False, glon=78.2375, glat=2.12298)
        self.assertEqual(False, changed)


        ag.freeSources('name == "2AGLJ2021+4029"', "pos", True)

        ag.mle()

        changed = ag.updateSourcePosition("2AGLJ2021+4029", useMulti=True)
        self.assertEqual(False, changed)

        ag.destroy()


    """
    def test_lc(self):
        ag = AGAnalysis(self.agilepyconfPath, self.sourcesconfPath)

        ag.setOptions(glon=78.2375, glat=2.12298)

        ag.setOptions(tmin=456361778.000000, tmax=456537945.000000, timetype="TT")

        ag.freeSources('name == "2AGLJ2021+4029"', "flux", True)

        lightCurveData = ag.lightCurve("2AGLJ2021+4029", binsize=90000)

        print(lightCurveData)

        self.assertEqual(True, os.path.isfile(lightCurveData))
    """

    """
    def test_display_sky_maps_singlemode_show(self):

        ag = AGAnalysis(self.agilepyconfPath, self.sourcesconfPath)
        _ = ag.generateMaps()

        maps = ag.displayCtsSkyMaps(saveImage=False, catalogRegions="2AGL", catalogRegionsColor="red")
        for m in maps:
            self.assertEqual(True, os.path.isfile(m))

        maps = ag.displayExpSkyMaps(saveImage=False, catalogRegions="2AGL", catalogRegionsColor="red")
        for m in maps:
            self.assertEqual(True, os.path.isfile(m))

        maps = ag.displayGasSkyMaps(saveImage=False, catalogRegions="2AGL", catalogRegionsColor="red")
        for m in maps:
            self.assertEqual(True, os.path.isfile(m))

        ag.destroy()
    """

    def test_calc_bkg(self):

        ag = AGAnalysis(self.agilepyconfPath, self.sourcesconfPathcalcBkg)

        ag.setOptions(   tmin=456461778.0,
                         tmax=456537945.0,
                         timetype="TT",
                         galcoeff=[-1, -1, -1, -1],
                         isocoeff=[10, 12, 10, 12]
                     )

        galBkg, isoBkg, maplistfile = ag.calcBkg('CYGX3', pastTimeWindow=0)

        print("\ngalBkg:",galBkg)
        print("isoBkg:",isoBkg)

        galBkg, isoBkg, maplistfile = ag.calcBkg('CYGX3', galcoeff=[-1,-1,-1,-1], pastTimeWindow=0)
        print("\ngalBkg:",galBkg)
        print("isoBkg:",isoBkg)


        galBkg, isoBkg, maplistfile = ag.calcBkg('CYGX3', galcoeff=[0,0,0,0], pastTimeWindow=0)
        print("\ngalBkg:",galBkg)
        print("isoBkg:",isoBkg)


        galBkg, isoBkg, maplistfile = ag.calcBkg('CYGX3', galcoeff=[0.8, 0.6, 0.8, 0.6], pastTimeWindow=0)
        print("\ngalBkg:",galBkg)
        print("isoBkg:",isoBkg)

        ag.destroy()


if __name__ == '__main__':
    unittest.main()<|MERGE_RESOLUTION|>--- conflicted
+++ resolved
@@ -49,11 +49,7 @@
 
         ag = AGAnalysis(self.agilepyconfPath, self.sourcesconfPath)
 
-<<<<<<< HEAD
-        outDir = ag.getOptionValue("outdir")
-=======
         outDir = ag.getOption("outdir")
->>>>>>> a83ad891
 
         maplistFilePath = ag.generateMaps()
         self.assertEqual(True, os.path.isfile(maplistFilePath))
@@ -71,16 +67,10 @@
 
     def test_update_gal_iso(self):
 
-<<<<<<< HEAD
-        ag = AGAnalysis(self.agilepyconfPath, self.sourcesconfPath)
-
-        outDir = ag.getOptionValue("outdir")
-=======
 
         ag = AGAnalysis(self.agilepyconfPath, self.sourcesconfPath)
 
         outDir = ag.getOption("outdir")
->>>>>>> a83ad891
 
         ag.config.setOptions(galcoeff=[0.6, 0.8, 0.6, 0.8])
         ag.config.setOptions(isocoeff=[10, 15, 10, 15])
@@ -95,13 +85,10 @@
             self.assertEqual(str(galcoeffs[idx]), row[4])
             self.assertEqual(str(isocoeffs[idx]), row[5])
 
-<<<<<<< HEAD
+
         if outDir.joinpath("maps").exists() and outDir.joinpath("maps").is_dir():
             shutil.rmtree(outDir.joinpath("maps"))
 
-=======
-        shutil.rmtree(Path(outDir).joinpath("maps"))
->>>>>>> a83ad891
         outDir.joinpath("maps").mkdir(parents=False, exist_ok=True)
 
         ag.config.setOptions(galcoeff=[0,0,0,0])
