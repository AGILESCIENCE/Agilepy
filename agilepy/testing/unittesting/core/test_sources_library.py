# DESCRIPTION
#       Agilepy software
#
# NOTICE
#      Any information contained in this software
#      is property of the AGILE TEAM and is strictly
#      private and confidential.
#      Copyright (C) 2005-2020 AGILE Team.
#          Baroncelli Leonardo <leonardo.baroncelli@inaf.it>
#          Addis Antonio <antonio.addis@inaf.it>
#          Bulgarelli Andrea <andrea.bulgarelli@inaf.it>
#          Parmiggiani Nicolò <nicolo.parmiggiani@inaf.it>
#      All rights reserved.

#This program is free software: you can redistribute it and/or modify
#it under the terms of the GNU General Public License as published by
#the Free Software Foundation, either version 3 of the License, or
#(at your option) any later version.

#This program is distributed in the hope that it will be useful,
#but WITHOUT ANY WARRANTY; without even the implied warranty of
#MERCHANTABILITY or FITNESS FOR A PARTICULAR PURPOSE.  See the
#GNU General Public License for more details.

#You should have received a copy of the GNU General Public License
#along with this program.  If not, see <https://www.gnu.org/licenses/>.


import os
import shutil
import pytest
import unittest
from pathlib import Path
from xml.etree.ElementTree import parse

from agilepy.config.AgilepyConfig import AgilepyConfig
from agilepy.core.SourcesLibrary import SourcesLibrary
from agilepy.core.AgilepyLogger import AgilepyLogger
from agilepy.core.source.Source import Source, PointSource

from agilepy.core.CustomExceptions import SourceParamNotFoundError, \
                                          SpectrumTypeNotFoundError,  \
                                          SourceModelFormatNotSupported, \
                                          MultiOutputNotFoundError

class TestSourcesLibrary:

    @staticmethod
    def get_free_params(source):

        return {
                 "curvature": source.spectrum.curvature["free"],
                 "pivot_energy": source.spectrum.pivotEnergy["free"],
                 "index": source.spectrum.index["free"],
                 "pos": source.spatialModel.pos["free"],
                 "flux": source.spectrum.flux["free"]
               }


    @pytest.mark.testlogsdir("core/test_logs/test_sources_library")
    @pytest.mark.testconfig("core/conf/agilepyconf.yaml")
    @pytest.mark.testdatafile("core/test_data/sourceconf.wrongext")
    def test_load_file_with_wrong_extension(self, configObject, logger, testdata):

        sl = SourcesLibrary(configObject, logger)

        with pytest.raises(SourceModelFormatNotSupported):
            sl.loadSourcesFromFile(testdata)


    @pytest.mark.testlogsdir("core/test_logs/test_sources_library")
    @pytest.mark.testconfig("core/conf/agilepyconf.yaml")
    @pytest.mark.testdatafile("core/test_data/sourceconf.idontexitst.txt")
    def test_load_wrong_file(self, configObject, logger, testdata):
        logger.info(f"Hello! {AgilepyLogger().getRootLogsDir()}")

        sl = SourcesLibrary(configObject, logger)

        with pytest.raises(FileNotFoundError):
            sl.loadSourcesFromFile(testdata)


    @pytest.mark.testlogsdir("core/test_logs/test_sources_library")
    @pytest.mark.testconfig("core/conf/agilepyconf.yaml")
    def test_load_from_catalog(self, configObject, logger):
        sl = SourcesLibrary(configObject, logger)

        added = sl.loadSourcesFromCatalog("2AGL")
        assert 175==len(added)
        assert 175==len(sl.sources)

        with pytest.raises(FileNotFoundError):
            sl.loadSourcesFromCatalog("paperino")


    @pytest.mark.testlogsdir("core/test_logs/test_sources_library")
    @pytest.mark.testconfig("core/conf/agilepyconf.yaml")
    def test_load_catalog_from_catalog_filtering_on_distances(self, configObject, logger):
        sl = SourcesLibrary(configObject, logger)

        added = sl.loadSourcesFromCatalog("2AGL", rangeDist=(70, 80))

        assert 13 == len(added)
        assert 13 == len(sl.sources)

        sl.sources = []
        added = sl.loadSourcesFromCatalog("2AGL", rangeDist=(0, 10))
        assert 1 == len(added)
        assert 1 == len(sl.sources)

        sl.sources = []
        added = sl.loadSourcesFromCatalog("2AGL", rangeDist=(0, 50))
        assert 30 == len(added)
        assert 30 == len(sl.sources)


    @pytest.mark.testlogsdir("core/test_logs/test_sources_library")
    @pytest.mark.testconfig("core/conf/agilepyconf.yaml")
    @pytest.mark.testdatafile("core/test_data/sources_2.xml")
    def test_load_sources_from_xml_file(self, configObject, logger, testdata):
        sl = SourcesLibrary(configObject, logger)

        added = sl.loadSourcesFromFile(testdata)

        assert 2== len(added)
        assert 2== len(sl.sources)

        sources = sl.selectSources('name == "2AGLJ2021+4029"')
        assert 1 == len(sources)
        source = sources.pop()
        assert 119.3e-08== source.spectrum.getVal("flux")
        assert 1.75== source.spectrum.getVal("index")
        assert 78.2375== source.spatialModel.getVal("pos")[0]
        assert source.spatialModel.getVal("dist") > 0

        sources = sl.selectSources('name == "2AGLJ2021+3654"')
        assert 1== len(sources)
        source = sources.pop()
        assert 70.89e-08== source.spectrum.getVal("flux")
        assert 1.38== source.spectrum.getVal("index")
        assert 75.2562== source.spatialModel.getVal("pos")[0]
        assert source.spatialModel.getVal("dist") > 0


    @pytest.mark.testlogsdir("core/test_logs/test_sources_library")
    @pytest.mark.testconfig("core/conf/agilepyconf.yaml")
    @pytest.mark.testdatafile("core/test_data/sources_2.txt")
    def test_load_sources_from_txt_file(self, configObject, logger, testdata):
        sl = SourcesLibrary(configObject, logger)

        added = sl.loadSourcesFromFile(testdata)

        assert 10== len(added)
        assert 10== len(sl.sources)

        sources = sl.selectSources('name == "2AGLJ1801-2334"')
        assert 1== len(sources)
        source = sources.pop()

        assert 3.579e-07== source.spectrum.getVal("flux")
        assert 3.37991== source.spectrum.getVal("index")
        assert 6.16978== source.spatialModel.getVal("pos")[0]

        # testing fixflags
        f0 = {"curvature":0, "pivot_energy":0, "index":0, "pos":0, "flux":0} # special case
        f1 = {"curvature":0, "pivot_energy":0, "index":0, "pos":0, "flux":1}
        f2 = {"curvature":0, "pivot_energy":0, "index":0, "pos":1, "flux":0}
        f3 = {"curvature":0, "pivot_energy":0, "index":0, "pos":1, "flux":1}
        f4 = {"curvature":0, "pivot_energy":0, "index":1, "pos":0, "flux":0}
        f5 = {"curvature":0, "pivot_energy":0, "index":1, "pos":0, "flux":1}

        f7 = {"curvature":0, "pivot_energy":0, "index":1, "pos":1, "flux":1}

        f28 = {"curvature":1, "pivot_energy":1, "index":1, "pos":0, "flux":0}
        f30 = {"curvature":1, "pivot_energy":1, "index":1, "pos":1, "flux":0}
        f32 = {"curvature":0, "pivot_energy":0, "index":0, "pos":2, "flux":0} # special case

        fs = [f0,f1,f2,f3,f4,f5,f7,f28,f30,f32]

        for i in range(len(fs)):
            ff = i
            if ff == 6: ff = 7
            elif ff == 7: ff = 28
            elif ff == 8: ff = 30
            elif ff == 9: ff = 32

            assert fs[i] == TestSourcesLibrary.get_free_params(sl.sources[i])


    @pytest.mark.testlogsdir("core/test_logs/test_sources_library")
    @pytest.mark.testconfig("core/conf/agilepyconf.yaml")
    @pytest.mark.testdatafile("core/test_data/sources_2.txt")
    def test_fixflag(self, configObject, logger, testdata):
        sl = SourcesLibrary(configObject, logger)

        added = sl.loadSourcesFromFile(testdata)
        results_fixflag = []

        for source in sl.sources:
            fixflag = SourcesLibrary._computeFixFlag(source, source.spectrum.getType())
            results_fixflag.append(fixflag)

        assert results_fixflag == ['0','1','2','3','4','5','7','28','30','32']

        

    @pytest.mark.testlogsdir("core/test_logs/test_sources_library")
    @pytest.mark.testconfig("core/conf/agilepyconf.yaml")
    @pytest.mark.testdatafile("core/test_data/testcase_2AGLJ0835-4514.source")
    def test_source_file_parsing(self, configObject, logger, testdata):
        sl = SourcesLibrary(configObject, logger)

        sourceFile = testdata

        res = sl.parseSourceFile(sourceFile)

        assert True== bool(res)

        assert True== isinstance(res.multiFlux["value"], float)
        assert 9.07364e-06== res.multiFlux["value"]
        assert True== isinstance(res.multiSqrtTS["value"], float)
        assert 2.17268== res.multiSqrtTS["value"]
        assert None== res.multiDist["value"]


    @pytest.mark.testlogsdir("core/test_logs/test_sources_library")
    @pytest.mark.testconfig("core/conf/agilepyconf.yaml")
    def test_load_source_from_catalog_without_scaling(self, configObject, logger):
        sl = SourcesLibrary(configObject, logger)

        sources = sl.loadSourcesFromCatalog(catalogName="2AGL")

        assert 175== len(sources)

<<<<<<< HEAD
        assert 7.45398e-08== sources[0].spectrum.getVal("flux")
=======
        self.config.setOptions(energybins=[[100,300],[300,10000]])

        sources = self.sl.loadSourcesFromCatalog(catalogName="2AGL")
>>>>>>> 346c846d


    @pytest.mark.testlogsdir("core/test_logs/test_sources_library")
    @pytest.mark.testconfig("core/conf/agilepyconf.yaml")
    def test_load_source_from_catalog_with_scaling(self, configObject, logger):
        sl = SourcesLibrary(configObject, logger)

        configObject.setOptions(emin=10, emax=1000)

<<<<<<< HEAD
        sources = sl.loadSourcesFromCatalog(catalogName="2AGL")
=======
        self.config.setOptions(energybins=[[10,300],[300,1000]])
>>>>>>> 346c846d

        assert 175== len(sources)

        assert 6.940938928095228e-07== sources[0].spectrum.getVal("flux")

<<<<<<< HEAD
=======
        # self.assertEqual(6.940938928095228e-07, sources[0].spectrum.getVal("flux"))
        

>>>>>>> 346c846d

    @pytest.mark.testlogsdir("core/test_logs/test_sources_library")
    @pytest.mark.testconfig("core/conf/agilepyconf.yaml")
    @pytest.mark.testdatafile("core/test_data/sources_2.xml")
    @pytest.mark.testdatafile2("core/test_data/testcase_2AGLJ2021+3654.source")
    def test_select_sources_with_selection_string(self, configObject, logger, testdata, testdata2):
        sl = SourcesLibrary(configObject, logger)

        sl.loadSourcesFromFile(testdata)
        assert 2== len(sl.sources)
        
        sources = sl.selectSources('name == "2AGLJ2021+3654" AND flux > 0')
        assert 1== len(sources)

        sourceFile = testdata2

        mleAnalysisResults = sl.parseSourceFile(sourceFile)

        sl.updateSourceWithMLEResults(mleAnalysisResults)

        sources = sl.selectSources('name == "2AGLJ2021+3654" AND flux > 0')
        assert 1 ==len(sources)

        sources = sl.selectSources('multisqrtts == 10')
        assert 1 == len(sources)

        sources = sl.selectSources('sqrtts == 10')
        assert 1 == len(sources)
        

    @pytest.mark.testlogsdir("core/test_logs/test_sources_library")
    @pytest.mark.testconfig("core/conf/agilepyconf.yaml")
    @pytest.mark.testdatafile("core/test_data/sources_2.xml")
    @pytest.mark.testdatafile2("core/test_data/testcase_2AGLJ2021+3654.source")
    def test_select_sources_with_selection_lambda(self, configObject, logger, testdata, testdata2):
        sl = SourcesLibrary(configObject, logger)

        sl.loadSourcesFromFile(testdata)

        sources = sl.selectSources( lambda name : name == "2AGLJ2021+3654" )
        assert 1 == len(sources)

        sourceFile = testdata2

        mleAnalysisResults = sl.parseSourceFile(sourceFile)

        sl.updateSourceWithMLEResults(mleAnalysisResults)

        sources = sl.selectSources(lambda name, flux : name == "2AGLJ2021+3654" and flux > 0)
        assert 1== len(sources)



    @pytest.mark.testlogsdir("core/test_logs/test_sources_library")
    @pytest.mark.testconfig("core/conf/agilepyconf.yaml")
    @pytest.mark.testdatafile("core/test_data/sources_2.xml")
    @pytest.mark.testdatafile2("core/test_data/testcase_2AGLJ2021+3654.source")
    def test_free_sources_with_selection_string(self, configObject, logger, testdata, testdata2):
        sl = SourcesLibrary(configObject, logger)

        sl.loadSourcesFromFile(testdata)
        sourceFile = testdata2
        mleAnalysisResults = sl.parseSourceFile(sourceFile)
        sl.updateSourceWithMLEResults(mleAnalysisResults)

        sources = sl.freeSources('name == "2AGLJ2021+3654" AND flux > 0', "flux", False)

        assert 1== len(sources)
        assert "flux" not in sources[0].getFreeParams()

        sources = sl.freeSources('name == "2AGLJ2021+3654" AND flux > 0', "flux", True)
        assert "flux" in sources[0].getFreeParams()

        sources = sl.freeSources('name == "2AGLJ2021+3654" AND flux > 0', "index", True)
        assert "index" in sources[0].getFreeParams()

        sources = sl.freeSources('name == "2AGLJ2021+3654" AND flux > 0', "index", False)
        assert "index" not in sources[0].getFreeParams()



    @pytest.mark.testlogsdir("core/test_logs/test_sources_library")
    @pytest.mark.testconfig("core/conf/agilepyconf.yaml")
    @pytest.mark.testdatafile("core/test_data/sources_2.xml")
    @pytest.mark.testdatafile2("core/test_data/testcase_2AGLJ2021+3654.source")
    def test_free_sources_with_selection_lambda(self, configObject, logger, testdata, testdata2):
        sl = SourcesLibrary(configObject, logger)

        sl.loadSourcesFromFile(testdata)
        sourceFile = testdata2
        mleAnalysisResults = sl.parseSourceFile(sourceFile)
        sl.updateSourceWithMLEResults(mleAnalysisResults)

        sources = sl.freeSources(lambda name, flux : name == "2AGLJ2021+3654" and flux > 0, "flux", False)
        assert 1, len(sources)
        assert "flux" not in sources[0].getFreeParams()

        sources = sl.freeSources(lambda name, flux : name == "2AGLJ2021+3654" and flux > 0, "flux", True)
        assert "flux" in sources[0].getFreeParams()

        sources = sl.freeSources(lambda name, flux : name == "2AGLJ2021+3654" and flux > 0, "index", True)
        assert "index" in sources[0].getFreeParams()

        sources = sl.freeSources(lambda name, flux : name == "2AGLJ2021+3654" and flux > 0, "index", False)
        assert "index" not in sources[0].getFreeParams()


    @pytest.mark.testlogsdir("core/test_logs/test_sources_library")
    @pytest.mark.testconfig("core/conf/agilepyconf.yaml")
    @pytest.mark.testdatafile("core/test_data/sources_2.xml")
    def test_write_to_file_xml(self, config, configObject, logger, testdata):
        sl = SourcesLibrary(configObject, logger)

        configObject = AgilepyConfig()

        configObject.loadBaseConfigurations(config)

        sl.loadSourcesFromFile(testdata)

        outfileName = "write_to_file_testcase"

        outputFile = Path(sl.writeToFile(outfileName, fileformat="xml"))

        assert True== outputFile.exists()

        sourcesxml = parse(outputFile).getroot()

        assert 2== len(sourcesxml)


    @pytest.mark.testlogsdir("core/test_logs/test_sources_library")
    @pytest.mark.testconfig("core/conf/agilepyconf.yaml")
    @pytest.mark.testdatafile("core/test_data/sourcesconf_for_write_to_file_txt.txt")
    def test_write_to_file_txt(self, config, configObject, logger, testdata):
        sl = SourcesLibrary(configObject, logger)

        configObject = AgilepyConfig()

        configObject.loadBaseConfigurations(config)

        sourcesFile = testdata

        sl.loadSourcesFromFile(sourcesFile)

        outfileName = "write_to_file_testcase"

        outputFile = Path(sl.writeToFile(outfileName, fileformat="txt"))

        assert True== outputFile.exists()

        with open(outputFile) as of:
            lines = of.readlines()

        assert "1.57017e-07 80.3286 1.12047 2.16619 0 2 _2AGLJ2032+4135 0 0 0 0 0.5 5.0 20 10000 0 100"== lines[0].strip()
        assert "1.69737e-07 79.9247 0.661449 1.99734 0 2 CYGX3 0 0 0 0 0.5 5.0 20 10000 0 100"== lines[1].strip()
        assert "1.19303e-06 78.2375 2.12298 1.75823 3 2 _2AGLJ2021+4029 0 1 3307.63 0 0.5 5.0 20.0 10000.0  0 100"== lines[2].strip()


    @pytest.mark.testlogsdir("core/test_logs/test_sources_library")
    @pytest.mark.testconfig("core/conf/agilepyconf.yaml")
    @pytest.mark.testdatafile("core/test_data/sources_2.xml")
    def test_add_source(self, config, configObject, logger, testdata):
        sl = SourcesLibrary(configObject, logger)

        configObject = AgilepyConfig()

        configObject.loadBaseConfigurations(config)

        sl.loadSourcesFromFile(testdata)

        newSourceDict = {
            "a" : 10
        }
        with pytest.raises(SourceParamNotFoundError):
            sl.addSource("newsource", newSourceDict)


        newSourceDict = {
            "glon" : 250,
            "glat": 30,
            "spectrumType" : "LogPaperone"
        }
        with pytest.raises(SpectrumTypeNotFoundError):
            sl.addSource("newsource", newSourceDict)

        newSourceDict = {
            "glon" : 250,
            "glat": 30,
            "spectrumType" : "LogParabola"
        }
        with pytest.raises(SourceParamNotFoundError):
            sl.addSource("", newSourceDict)
            sl.addSource(None, newSourceDict)
            sl.addSource("newsource", newSourceDict)

        newSourceDict = {
            "glon" : 250,
            "glat": 30,
            "spectrumType" : "LogParabola",
            "flux": 40,
            "index": 2,
            "pivotEnergy": 4,
            "curvature": 5
        }
        newSourceObj = sl.addSource("newsource", newSourceDict)

        assert True, isinstance(newSourceObj, PointSource)

        newSource = sl.selectSources('name == "newsource"').pop()

        assert 40== newSource.spectrum.getVal("flux")
        assert 5== newSource.spectrum.getVal("curvature")
        assert "newsource"== newSource.name
        assert 35.2462913047547== newSource.spatialModel.getVal("dist")


    @pytest.mark.testlogsdir("core/test_logs/test_sources_library")
    @pytest.mark.testconfig("core/conf/agilepyconf.yaml")
    def test_convert_catalog_to_xml(self, configObject, logger):
        sl = SourcesLibrary(configObject, logger)

        catalogFile = "$AGILE/catalogs/2AGL.multi"

        outfile = sl.convertCatalogToXml(catalogFile)

        sourcesxml = parse(outfile).getroot()

        assert 175== len(sourcesxml)

        added = sl.loadSourcesFromFile(outfile)

        assert 175== len(added)

        assert 175== len(sl.sources)


    @pytest.mark.testlogsdir("core/test_logs/test_sources_library")
    @pytest.mark.testconfig("core/conf/agilepyconf.yaml")
    @pytest.mark.testdatafile("core/test_data/sources_2.xml")    
    def test_backup_restore(self, config, configObject, logger, testdata):
        sl = SourcesLibrary(configObject, logger)

        configObject = AgilepyConfig()

        configObject.loadBaseConfigurations(config)

        sl.loadSourcesFromFile(testdata)

        """
        for s in sl.getSources():
            print(s)
        """
        
        assert 2== len(sl.sources)

        sl.backupSL()

        sl.deleteSources('name=="2AGLJ2021+4029"')

        assert 1== len(sl.sources)

        sl.deleteSources('name=="2AGLJ2021+3654"')

        assert 0== len(sl.sources)

        sl.restoreSL()

        assert 2== len(sl.sources)
 <|MERGE_RESOLUTION|>--- conflicted
+++ resolved
@@ -229,41 +229,24 @@
         sl = SourcesLibrary(configObject, logger)
 
         sources = sl.loadSourcesFromCatalog(catalogName="2AGL")
+        configObject.setOptions(energybins=[[100,300],[300,10000]])
 
         assert 175== len(sources)
 
-<<<<<<< HEAD
-        assert 7.45398e-08== sources[0].spectrum.getVal("flux")
-=======
-        self.config.setOptions(energybins=[[100,300],[300,10000]])
-
-        sources = self.sl.loadSourcesFromCatalog(catalogName="2AGL")
->>>>>>> 346c846d
+        assert 6.731115280951456e-08== sources[0].spectrum.getVal("flux")
 
 
     @pytest.mark.testlogsdir("core/test_logs/test_sources_library")
     @pytest.mark.testconfig("core/conf/agilepyconf.yaml")
     def test_load_source_from_catalog_with_scaling(self, configObject, logger):
         sl = SourcesLibrary(configObject, logger)
-
-        configObject.setOptions(emin=10, emax=1000)
-
-<<<<<<< HEAD
+        configObject.setOptions(energybins=[[10,300],[300,1000]])
+
         sources = sl.loadSourcesFromCatalog(catalogName="2AGL")
-=======
-        self.config.setOptions(energybins=[[10,300],[300,1000]])
->>>>>>> 346c846d
 
         assert 175== len(sources)
-
         assert 6.940938928095228e-07== sources[0].spectrum.getVal("flux")
 
-<<<<<<< HEAD
-=======
-        # self.assertEqual(6.940938928095228e-07, sources[0].spectrum.getVal("flux"))
-        
-
->>>>>>> 346c846d
 
     @pytest.mark.testlogsdir("core/test_logs/test_sources_library")
     @pytest.mark.testconfig("core/conf/agilepyconf.yaml")
